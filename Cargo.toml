--- conflicted
+++ resolved
@@ -57,11 +57,8 @@
 unicode-width = "0.1.5"
 unicode_categories = "0.1.1"
 dirs = "1.0.4"
-<<<<<<< HEAD
+ignore = "0.4.6"
 annotate-snippets = { version = "0.5.0", features = ["ansi_term"] }
-=======
-ignore = "0.4.6"
->>>>>>> efa3a62b
 
 # A noop dependency that changes in the Rust repository, it's a bit of a hack.
 # See the `src/tools/rustc-workspace-hack/README.md` file in `rust-lang/rust`
