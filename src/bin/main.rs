use env_logger;
#[macro_use]
extern crate failure;

use rustfmt_nightly as rustfmt;

use std::env;
use std::fs::File;
use std::io::{self, stdout, Read, Write};
use std::path::{Path, PathBuf};
use std::str::FromStr;

use failure::err_msg;

use getopts::{Matches, Options};

use crate::rustfmt::{
<<<<<<< HEAD
    absolute_path, load_config, CliOptions, Color, Config, Edition, EmitMode, ErrorKind, FileLines,
    FileName, Input, Session, Verbosity,
=======
    load_config, CliOptions, Color, Config, Edition, EmitMode, ErrorKind, FileLines, FileName,
    FormatReportFormatterBuilder, Input, Session, Verbosity,
>>>>>>> cc97eaf9
};

fn main() {
    env_logger::init();
    let opts = make_opts();

    let exit_code = match execute(&opts) {
        Ok(code) => code,
        Err(e) => {
            eprintln!("{}", e.to_string());
            1
        }
    };
    // Make sure standard output is flushed before we exit.
    std::io::stdout().flush().unwrap();

    // Exit with given exit code.
    //
    // NOTE: this immediately terminates the process without doing any cleanup,
    // so make sure to finish all necessary cleanup before this is called.
    std::process::exit(exit_code);
}

/// Rustfmt operations.
enum Operation {
    /// Format files and their child modules.
    Format {
        files: Vec<PathBuf>,
        minimal_config_path: Option<String>,
    },
    /// Print the help message.
    Help(HelpOp),
    // Print version information
    Version,
    /// Output default config to a file, or stdout if None
    ConfigOutputDefault {
        path: Option<String>,
    },
    /// Output current config (as if formatting to a file) to stdout
    ConfigOutputCurrent {
        path: Option<String>,
    },
    /// No file specified, read from stdin
    Stdin {
        input: String,
    },
}

/// Arguments to `--help`
enum HelpOp {
    None,
    Config,
    FileLines,
}

fn make_opts() -> Options {
    let mut opts = Options::new();

    opts.optflag(
        "",
        "check",
        "Run in 'check' mode. Exits with 0 if input is formatted correctly. Exits \
         with 1 and prints a diff if formatting is required.",
    );
    let is_nightly = is_nightly();
    let emit_opts = if is_nightly {
        "[files|stdout|coverage|checkstyle]"
    } else {
        "[files|stdout]"
    };
    opts.optopt("", "emit", "What data to emit and how", emit_opts);
    opts.optflag("", "backup", "Backup any modified files.");
    opts.optopt(
        "",
        "config-path",
        "Recursively searches the given path for the rustfmt.toml config file. If not \
         found reverts to the input file path",
        "[Path for the configuration file]",
    );
    opts.optopt("", "edition", "Rust edition to use", "[2015|2018]");
    opts.optopt(
        "",
        "color",
        "Use colored output (if supported)",
        "[always|never|auto]",
    );
    opts.optopt(
        "",
        "print-config",
        "Dumps a default or minimal config to PATH. A minimal config is the \
         subset of the current config file used for formatting the current program. \
         `current` writes to stdout current config as if formatting the file at PATH.",
        "[default|minimal|current] PATH",
    );

    if is_nightly {
        opts.optflag(
            "",
            "unstable-features",
            "Enables unstable features. Only available on nightly channel.",
        );
        opts.optopt(
            "",
            "file-lines",
            "Format specified line ranges. Run with `--help=file-lines` for \
             more detail (unstable).",
            "JSON",
        );
        opts.optflag(
            "",
            "error-on-unformatted",
            "Error if unable to get comments or string literals within max_width, \
             or they are left with trailing whitespaces (unstable).",
        );
        opts.optflag(
            "",
            "skip-children",
            "Don't reformat child modules (unstable).",
        );
    }

    opts.optflag("v", "verbose", "Print verbose output");
    opts.optflag("q", "quiet", "Print less output");
    opts.optflag("V", "version", "Show version information");
    opts.optflagopt(
        "h",
        "help",
        "Show this message or help about a specific topic: `config` or `file-lines`",
        "=TOPIC",
    );

    opts
}

fn is_nightly() -> bool {
    option_env!("CFG_RELEASE_CHANNEL").map_or(false, |c| c == "nightly" || c == "dev")
}

// Returned i32 is an exit code
fn execute(opts: &Options) -> Result<i32, failure::Error> {
    let matches = opts.parse(env::args().skip(1))?;
    let options = GetOptsOptions::from_matches(&matches)?;

    match determine_operation(&matches)? {
        Operation::Help(HelpOp::None) => {
            print_usage_to_stdout(opts, "");
            Ok(0)
        }
        Operation::Help(HelpOp::Config) => {
            Config::print_docs(&mut stdout(), options.unstable_features);
            Ok(0)
        }
        Operation::Help(HelpOp::FileLines) => {
            print_help_file_lines();
            Ok(0)
        }
        Operation::Version => {
            print_version();
            Ok(0)
        }
        Operation::ConfigOutputDefault { path } => {
            let toml = Config::default().all_options().to_toml().map_err(err_msg)?;
            if let Some(path) = path {
                let mut file = File::create(path)?;
                file.write_all(toml.as_bytes())?;
            } else {
                io::stdout().write_all(toml.as_bytes())?;
            }
            Ok(0)
        }
        Operation::ConfigOutputCurrent { path } => {
            let path = match path {
                Some(path) => path,
                None => return Err(format_err!("PATH required for `--print-config current`")),
            };

            let file = PathBuf::from(path);
            let file = file.canonicalize().unwrap_or(file);

            let (config, _) = load_config(Some(file.parent().unwrap()), Some(options.clone()))?;
            let toml = config.all_options().to_toml().map_err(err_msg)?;
            io::stdout().write_all(toml.as_bytes())?;

            Ok(0)
        }
        Operation::Stdin { input } => format_string(input, options),
        Operation::Format {
            files,
            minimal_config_path,
        } => format(files, minimal_config_path, &options),
    }
}

fn format_string(input: String, options: GetOptsOptions) -> Result<i32, failure::Error> {
    // try to read config from local directory
    let (mut config, _) = load_config(Some(Path::new(".")), Some(options.clone()))?;

    // emit mode is always Stdout for Stdin.
    config.set().emit_mode(EmitMode::Stdout);
    config.set().verbose(Verbosity::Quiet);

    // parse file_lines
    config.set().file_lines(options.file_lines);
    for f in config.file_lines().files() {
        match *f {
            FileName::Stdin => {}
            _ => eprintln!("Warning: Extra file listed in file_lines option '{}'", f),
        }
    }

    let out = &mut stdout();
    let mut session = Session::new(config, Some(out));
    format_and_emit_report(&mut session, Input::Text(input));

    let exit_code = if session.has_operational_errors() || session.has_parsing_errors() {
        1
    } else {
        0
    };
    Ok(exit_code)
}

fn format(
    files: Vec<PathBuf>,
    minimal_config_path: Option<String>,
    options: &GetOptsOptions,
) -> Result<i32, failure::Error> {
    options.verify_file_lines(&files);
    let (config, config_path) = load_config(None, Some(options.clone()))?;

    if config.verbose() == Verbosity::Verbose {
        if let Some(path) = config_path.as_ref() {
            println!("Using rustfmt config file {}", path.display());
        }
    }

    let out = &mut stdout();
    let mut session = Session::new(config, Some(out));

    for file in files {
        if !file.exists() {
            eprintln!("Error: file `{}` does not exist", file.to_str().unwrap());
            session.add_operational_error();
        } else if file.is_dir() {
            eprintln!("Error: `{}` is a directory", file.to_str().unwrap());
            session.add_operational_error();
        } else {
            // Check the file directory if the config-path could not be read or not provided
            if config_path.is_none() {
                let (local_config, config_path) =
                    load_config(Some(file.parent().unwrap()), Some(options.clone()))?;
                if local_config.verbose() == Verbosity::Verbose {
                    if let Some(path) = config_path {
                        println!(
                            "Using rustfmt config file {} for {}",
                            path.display(),
                            file.display()
                        );
                    }
                }

                session.override_config(local_config, |sess| {
                    format_and_emit_report(sess, Input::File(file))
                });
            } else {
                format_and_emit_report(&mut session, Input::File(file));
            }
        }
    }

    // If we were given a path via dump-minimal-config, output any options
    // that were used during formatting as TOML.
    if let Some(path) = minimal_config_path {
        let mut file = File::create(path)?;
        let toml = session.config.used_options().to_toml().map_err(err_msg)?;
        file.write_all(toml.as_bytes())?;
    }

    let exit_code = if session.has_operational_errors()
        || session.has_parsing_errors()
        || ((session.has_diff() || session.has_check_errors()) && options.check)
    {
        1
    } else {
        0
    };
    Ok(exit_code)
}

fn format_and_emit_report<T: Write>(session: &mut Session<'_, T>, input: Input) {
    match session.format(input) {
        Ok(report) => {
            if report.has_warnings() {
                eprintln!(
                    "{}",
                    FormatReportFormatterBuilder::new(&report)
                        .enable_colors(should_print_with_colors(session))
                        .build()
                );
            }
        }
        Err(msg) => {
            eprintln!("Error writing files: {}", msg);
            session.add_operational_error();
        }
    }
}

fn should_print_with_colors<T: Write>(session: &mut Session<'_, T>) -> bool {
    match term::stderr() {
        Some(ref t)
            if session.config.color().use_colored_tty()
                && t.supports_color()
                && t.supports_attr(term::Attr::Bold) =>
        {
            true
        }
        _ => false,
    }
}

fn print_usage_to_stdout(opts: &Options, reason: &str) {
    let sep = if reason.is_empty() {
        String::new()
    } else {
        format!("{}\n\n", reason)
    };
    let msg = format!(
        "{}Format Rust code\n\nusage: {} [options] <file>...",
        sep,
        env::args_os().next().unwrap().to_string_lossy()
    );
    println!("{}", opts.usage(&msg));
}

fn print_help_file_lines() {
    println!(
        "If you want to restrict reformatting to specific sets of lines, you can
use the `--file-lines` option. Its argument is a JSON array of objects
with `file` and `range` properties, where `file` is a file name, and
`range` is an array representing a range of lines like `[7,13]`. Ranges
are 1-based and inclusive of both end points. Specifying an empty array
will result in no files being formatted. For example,

```
rustfmt --file-lines '[
    {{\"file\":\"src/lib.rs\",\"range\":[7,13]}},
    {{\"file\":\"src/lib.rs\",\"range\":[21,29]}},
    {{\"file\":\"src/foo.rs\",\"range\":[10,11]}},
    {{\"file\":\"src/foo.rs\",\"range\":[15,15]}}]'
```

would format lines `7-13` and `21-29` of `src/lib.rs`, and lines `10-11`,
and `15` of `src/foo.rs`. No other files would be formatted, even if they
are included as out of line modules from `src/lib.rs`."
    );
}

fn print_version() {
    let version_info = format!(
        "{}-{}",
        option_env!("CARGO_PKG_VERSION").unwrap_or("unknown"),
        include_str!(concat!(env!("OUT_DIR"), "/commit-info.txt"))
    );

    println!("rustfmt {}", version_info);
}

fn determine_operation(matches: &Matches) -> Result<Operation, ErrorKind> {
    if matches.opt_present("h") {
        let topic = matches.opt_str("h");
        if topic == None {
            return Ok(Operation::Help(HelpOp::None));
        } else if topic == Some("config".to_owned()) {
            return Ok(Operation::Help(HelpOp::Config));
        } else if topic == Some("file-lines".to_owned()) {
            return Ok(Operation::Help(HelpOp::FileLines));
        } else {
            println!("Unknown help topic: `{}`\n", topic.unwrap());
            return Ok(Operation::Help(HelpOp::None));
        }
    }

    let mut minimal_config_path = None;
    if let Some(ref kind) = matches.opt_str("print-config") {
        let path = matches.free.get(0).cloned();
        if kind == "default" {
            return Ok(Operation::ConfigOutputDefault { path });
        } else if kind == "current" {
            return Ok(Operation::ConfigOutputCurrent { path });
        } else if kind == "minimal" {
            minimal_config_path = path;
            if minimal_config_path.is_none() {
                println!("WARNING: PATH required for `--print-config minimal`");
            }
        }
    }

    if matches.opt_present("version") {
        return Ok(Operation::Version);
    }

    // if no file argument is supplied, read from stdin
    if matches.free.is_empty() {
        let mut buffer = String::new();
        io::stdin().read_to_string(&mut buffer)?;

        return Ok(Operation::Stdin { input: buffer });
    }

    let files: Vec<_> = matches
        .free
        .iter()
        .map(|s| {
            let p = PathBuf::from(s);
            // we will do comparison later, so here tries to get the absolute
            // path first to get the expected behavior.
            absolute_path(&p).unwrap_or(p)
        })
        .collect();

    Ok(Operation::Format {
        files,
        minimal_config_path,
    })
}

const STABLE_EMIT_MODES: [EmitMode; 3] = [EmitMode::Files, EmitMode::Stdout, EmitMode::Diff];

/// Parsed command line options.
#[derive(Clone, Debug, Default)]
struct GetOptsOptions {
    skip_children: Option<bool>,
    quiet: bool,
    verbose: bool,
    config_path: Option<PathBuf>,
    emit_mode: EmitMode,
    backup: bool,
    check: bool,
    edition: Option<Edition>,
    color: Option<Color>,
    file_lines: FileLines, // Default is all lines in all files.
    unstable_features: bool,
    error_on_unformatted: Option<bool>,
}

impl GetOptsOptions {
    pub fn from_matches(matches: &Matches) -> Result<GetOptsOptions, failure::Error> {
        let mut options = GetOptsOptions::default();
        options.verbose = matches.opt_present("verbose");
        options.quiet = matches.opt_present("quiet");
        if options.verbose && options.quiet {
            return Err(format_err!("Can't use both `--verbose` and `--quiet`"));
        }

        let rust_nightly = is_nightly();

        if rust_nightly {
            options.unstable_features = matches.opt_present("unstable-features");

            if options.unstable_features {
                if matches.opt_present("skip-children") {
                    options.skip_children = Some(true);
                }
                if matches.opt_present("error-on-unformatted") {
                    options.error_on_unformatted = Some(true);
                }
                if let Some(ref file_lines) = matches.opt_str("file-lines") {
                    options.file_lines = file_lines.parse().map_err(err_msg)?;
                }
            } else {
                let mut unstable_options = vec![];
                if matches.opt_present("skip-children") {
                    unstable_options.push("`--skip-children`");
                }
                if matches.opt_present("error-on-unformatted") {
                    unstable_options.push("`--error-on-unformatted`");
                }
                if matches.opt_present("file-lines") {
                    unstable_options.push("`--file-lines`");
                }
                if !unstable_options.is_empty() {
                    let s = if unstable_options.len() == 1 { "" } else { "s" };
                    return Err(format_err!(
                        "Unstable option{} ({}) used without `--unstable-features`",
                        s,
                        unstable_options.join(", "),
                    ));
                }
            }
        }

        options.config_path = matches.opt_str("config-path").map(PathBuf::from);

        options.check = matches.opt_present("check");
        if let Some(ref emit_str) = matches.opt_str("emit") {
            if options.check {
                return Err(format_err!("Invalid to use `--emit` and `--check`"));
            }

            options.emit_mode = emit_mode_from_emit_str(emit_str)?;
        }

        if let Some(ref edition_str) = matches.opt_str("edition") {
            options.edition = Some(edition_from_edition_str(edition_str)?);
        }

        if matches.opt_present("backup") {
            options.backup = true;
        }

        if !rust_nightly {
            if !STABLE_EMIT_MODES.contains(&options.emit_mode) {
                return Err(format_err!(
                    "Invalid value for `--emit` - using an unstable \
                     value without `--unstable-features`",
                ));
            }
        }

        if let Some(ref color) = matches.opt_str("color") {
            match Color::from_str(color) {
                Ok(color) => options.color = Some(color),
                _ => return Err(format_err!("Invalid color: {}", color)),
            }
        }

        Ok(options)
    }

    fn verify_file_lines(&self, files: &[PathBuf]) {
        for f in self.file_lines.files() {
            match *f {
                FileName::Real(ref f) if files.contains(f) => {}
                FileName::Real(_) => {
                    eprintln!("Warning: Extra file listed in file_lines option '{}'", f)
                }
                FileName::Stdin => eprintln!("Warning: Not a file '{}'", f),
            }
        }
    }
}

impl CliOptions for GetOptsOptions {
    fn apply_to(self, config: &mut Config) {
        if self.verbose {
            config.set().verbose(Verbosity::Verbose);
        } else if self.quiet {
            config.set().verbose(Verbosity::Quiet);
        } else {
            config.set().verbose(Verbosity::Normal);
        }
        config.set().file_lines(self.file_lines);
        config.set().unstable_features(self.unstable_features);
        if let Some(skip_children) = self.skip_children {
            config.set().skip_children(skip_children);
        }
        if let Some(error_on_unformatted) = self.error_on_unformatted {
            config.set().error_on_unformatted(error_on_unformatted);
        }
        if let Some(edition) = self.edition {
            config.set().edition(edition);
        }
        if self.check {
            config.set().emit_mode(EmitMode::Diff);
        } else {
            config.set().emit_mode(self.emit_mode);
        }
        if self.backup {
            config.set().make_backup(true);
        }
        if let Some(color) = self.color {
            config.set().color(color);
        }
    }

    fn config_path(&self) -> Option<&Path> {
        self.config_path.as_ref().map(|p| &**p)
    }
}

fn edition_from_edition_str(edition_str: &str) -> Result<Edition, failure::Error> {
    match edition_str {
        "2015" => Ok(Edition::Edition2015),
        "2018" => Ok(Edition::Edition2018),
        _ => Err(format_err!("Invalid value for `--edition`")),
    }
}

fn emit_mode_from_emit_str(emit_str: &str) -> Result<EmitMode, failure::Error> {
    match emit_str {
        "files" => Ok(EmitMode::Files),
        "stdout" => Ok(EmitMode::Stdout),
        "coverage" => Ok(EmitMode::Coverage),
        "checkstyle" => Ok(EmitMode::Checkstyle),
        _ => Err(format_err!("Invalid value for `--emit`")),
    }
}<|MERGE_RESOLUTION|>--- conflicted
+++ resolved
@@ -15,13 +15,8 @@
 use getopts::{Matches, Options};
 
 use crate::rustfmt::{
-<<<<<<< HEAD
     absolute_path, load_config, CliOptions, Color, Config, Edition, EmitMode, ErrorKind, FileLines,
-    FileName, Input, Session, Verbosity,
-=======
-    load_config, CliOptions, Color, Config, Edition, EmitMode, ErrorKind, FileLines, FileName,
-    FormatReportFormatterBuilder, Input, Session, Verbosity,
->>>>>>> cc97eaf9
+    FormatReportFormatterBuilder, FileName, Input, Session, Verbosity,
 };
 
 fn main() {
