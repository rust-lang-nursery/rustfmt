use std::borrow::Cow;
use std::cmp::min;

use itertools::Itertools;
use syntax::parse::token::{DelimToken, LitKind};
use syntax::source_map::{BytePos, Span};
use syntax::{ast, ptr};

use crate::chains::rewrite_chain;
use crate::closures;
use crate::comment::{
    combine_strs_with_missing_comments, comment_style, contains_comment, recover_comment_removed,
    rewrite_comment, rewrite_missing_comment, CharClasses, FindUncommented,
};
use crate::config::lists::*;
use crate::config::{Config, ControlBraceStyle, IndentStyle, Version};
use crate::lists::{
    definitive_tactic, itemize_list, shape_for_tactic, struct_lit_formatting, struct_lit_shape,
    struct_lit_tactic, write_list, ListFormatting, Separator,
};
use crate::macros::{rewrite_macro, MacroPosition};
use crate::matches::rewrite_match;
use crate::overflow::{self, IntoOverflowableItem, OverflowableItem};
use crate::pairs::{rewrite_all_pairs, rewrite_pair, PairParts};
use crate::rewrite::{Rewrite, RewriteContext};
use crate::shape::{Indent, Shape};
use crate::source_map::{LineRangeUtils, SpanUtils};
use crate::spanned::Spanned;
use crate::string::{rewrite_string, StringFormat};
use crate::types::{rewrite_path, PathContext};
use crate::utils::{
    colon_spaces, contains_skip, count_newlines, first_line_ends_with, inner_attributes,
    last_line_extendable, last_line_width, mk_sp, outer_attributes, semicolon_for_expr,
    unicode_str_width, wrap_str,
};
use crate::vertical::rewrite_with_alignment;
use crate::visitor::FmtVisitor;

impl Rewrite for ast::Expr {
    fn rewrite(&self, context: &RewriteContext<'_>, shape: Shape) -> Option<String> {
        format_expr(self, ExprType::SubExpression, context, shape)
    }
}

#[derive(Copy, Clone, PartialEq)]
pub(crate) enum ExprType {
    Statement,
    SubExpression,
}

pub(crate) fn format_expr(
    expr: &ast::Expr,
    expr_type: ExprType,
    context: &RewriteContext<'_>,
    shape: Shape,
) -> Option<String> {
    skip_out_of_file_lines_range!(context, expr.span);

    if contains_skip(&*expr.attrs) {
        return Some(context.snippet(expr.span()).to_owned());
    }
    let shape = if expr_type == ExprType::Statement && semicolon_for_expr(context, expr) {
        shape.sub_width(1)?
    } else {
        shape
    };

    let expr_rw = match expr.kind {
        ast::ExprKind::Array(ref expr_vec) => rewrite_array(
            "",
            expr_vec.iter(),
            expr.span,
            context,
            shape,
            choose_separator_tactic(context, expr.span),
            None,
        ),
        ast::ExprKind::Lit(ref l) => {
            if let Some(expr_rw) = rewrite_literal(context, l, shape) {
                Some(expr_rw)
            } else {
                if let LitKind::StrRaw(_) = l.token.kind {
                    Some(context.snippet(l.span).trim().into())
                } else {
                    None
                }
            }
        }
        ast::ExprKind::Call(ref callee, ref args) => {
            let inner_span = mk_sp(callee.span.hi(), expr.span.hi());
            let callee_str = callee.rewrite(context, shape)?;
            rewrite_call(context, &callee_str, args, inner_span, shape)
        }
        ast::ExprKind::Paren(ref subexpr) => rewrite_paren(context, subexpr, shape, expr.span),
        ast::ExprKind::Binary(op, ref lhs, ref rhs) => {
            // FIXME: format comments between operands and operator
            rewrite_all_pairs(expr, shape, context).or_else(|| {
                rewrite_pair(
                    &**lhs,
                    &**rhs,
                    PairParts::infix(&format!(" {} ", context.snippet(op.span))),
                    context,
                    shape,
                    context.config.binop_separator(),
                )
            })
        }
        ast::ExprKind::Unary(op, ref subexpr) => rewrite_unary_op(context, op, subexpr, shape),
        ast::ExprKind::Struct(ref path, ref fields, ref base) => rewrite_struct_lit(
            context,
            path,
            fields,
            base.as_ref().map(|e| &**e),
            &expr.attrs,
            expr.span,
            shape,
        ),
        ast::ExprKind::Tup(ref items) => {
            rewrite_tuple(context, items.iter(), expr.span, shape, items.len() == 1)
        }
        ast::ExprKind::Let(..) => None,
        ast::ExprKind::If(..)
        | ast::ExprKind::ForLoop(..)
        | ast::ExprKind::Loop(..)
        | ast::ExprKind::While(..) => to_control_flow(expr, expr_type)
            .and_then(|control_flow| control_flow.rewrite(context, shape)),
        ast::ExprKind::Block(ref block, opt_label) => {
            match expr_type {
                ExprType::Statement => {
                    if is_unsafe_block(block) {
                        rewrite_block(block, Some(&expr.attrs), opt_label, context, shape)
                    } else if let rw @ Some(_) =
                        rewrite_empty_block(context, block, Some(&expr.attrs), opt_label, "", shape)
                    {
                        // Rewrite block without trying to put it in a single line.
                        rw
                    } else {
                        let prefix = block_prefix(context, block, shape)?;

                        rewrite_block_with_visitor(
                            context,
                            &prefix,
                            block,
                            Some(&expr.attrs),
                            opt_label,
                            shape,
                            true,
                        )
                    }
                }
                ExprType::SubExpression => {
                    rewrite_block(block, Some(&expr.attrs), opt_label, context, shape)
                }
            }
        }
        ast::ExprKind::Match(ref cond, ref arms) => {
            rewrite_match(context, cond, arms, shape, expr.span, &expr.attrs)
        }
        ast::ExprKind::Path(ref qself, ref path) => {
            rewrite_path(context, PathContext::Expr, qself.as_ref(), path, shape)
        }
        ast::ExprKind::Assign(ref lhs, ref rhs) => {
            rewrite_assignment(context, lhs, rhs, None, shape)
        }
        ast::ExprKind::AssignOp(ref op, ref lhs, ref rhs) => {
            rewrite_assignment(context, lhs, rhs, Some(op), shape)
        }
        ast::ExprKind::Continue(ref opt_label) => {
            let id_str = match *opt_label {
                Some(label) => format!(" {}", label.ident),
                None => String::new(),
            };
            Some(format!("continue{}", id_str))
        }
        ast::ExprKind::Break(ref opt_label, ref opt_expr) => {
            let id_str = match *opt_label {
                Some(label) => format!(" {}", label.ident),
                None => String::new(),
            };

            if let Some(ref expr) = *opt_expr {
                rewrite_unary_prefix(context, &format!("break{} ", id_str), &**expr, shape)
            } else {
                Some(format!("break{}", id_str))
            }
        }
        ast::ExprKind::Yield(ref opt_expr) => {
            if let Some(ref expr) = *opt_expr {
                rewrite_unary_prefix(context, "yield ", &**expr, shape)
            } else {
                Some("yield".to_string())
            }
        }
        ast::ExprKind::Closure(capture, ref is_async, movability, ref fn_decl, ref body, _) => {
            closures::rewrite_closure(
                capture, is_async, movability, fn_decl, body, expr.span, context, shape,
            )
        }
        ast::ExprKind::Try(..) | ast::ExprKind::Field(..) | ast::ExprKind::MethodCall(..) => {
            rewrite_chain(expr, context, shape)
        }
        ast::ExprKind::Mac(ref mac) => {
            rewrite_macro(mac, None, context, shape, MacroPosition::Expression).or_else(|| {
                wrap_str(
                    context.snippet(expr.span).to_owned(),
                    context.config.max_width(),
                    shape,
                )
            })
        }
        ast::ExprKind::Ret(None) => Some("return".to_owned()),
        ast::ExprKind::Ret(Some(ref expr)) => {
            rewrite_unary_prefix(context, "return ", &**expr, shape)
        }
        ast::ExprKind::Box(ref expr) => rewrite_unary_prefix(context, "box ", &**expr, shape),
        ast::ExprKind::AddrOf(mutability, ref expr) => {
            rewrite_expr_addrof(context, mutability, expr, shape)
        }
        ast::ExprKind::Cast(ref expr, ref ty) => rewrite_pair(
            &**expr,
            &**ty,
            PairParts::infix(" as "),
            context,
            shape,
            SeparatorPlace::Front,
        ),
        ast::ExprKind::Type(ref expr, ref ty) => rewrite_pair(
            &**expr,
            &**ty,
            PairParts::infix(": "),
            context,
            shape,
            SeparatorPlace::Back,
        ),
        ast::ExprKind::Index(ref expr, ref index) => {
            rewrite_index(&**expr, &**index, context, shape)
        }
        ast::ExprKind::Repeat(ref expr, ref repeats) => rewrite_pair(
            &**expr,
            &*repeats.value,
            PairParts::new("[", "; ", "]"),
            context,
            shape,
            SeparatorPlace::Back,
        ),
        ast::ExprKind::Range(ref lhs, ref rhs, limits) => {
            let delim = match limits {
                ast::RangeLimits::HalfOpen => "..",
                ast::RangeLimits::Closed => "..=",
            };

            fn needs_space_before_range(context: &RewriteContext<'_>, lhs: &ast::Expr) -> bool {
                match lhs.kind {
                    ast::ExprKind::Lit(ref lit) => match lit.kind {
                        ast::LitKind::FloatUnsuffixed(..) => {
                            context.snippet(lit.span).ends_with('.')
                        }
                        _ => false,
                    },
                    ast::ExprKind::Unary(_, ref expr) => needs_space_before_range(context, &expr),
                    _ => false,
                }
            }

            fn needs_space_after_range(rhs: &ast::Expr) -> bool {
                match rhs.kind {
                    // Don't format `.. ..` into `....`, which is invalid.
                    //
                    // This check is unnecessary for `lhs`, because a range
                    // starting from another range needs parentheses as `(x ..) ..`
                    // (`x .. ..` is a range from `x` to `..`).
                    ast::ExprKind::Range(None, _, _) => true,
                    _ => false,
                }
            }

            let default_sp_delim = |lhs: Option<&ast::Expr>, rhs: Option<&ast::Expr>| {
                let space_if = |b: bool| if b { " " } else { "" };

                format!(
                    "{}{}{}",
                    lhs.map_or("", |lhs| space_if(needs_space_before_range(context, lhs))),
                    delim,
                    rhs.map_or("", |rhs| space_if(needs_space_after_range(rhs))),
                )
            };

            match (lhs.as_ref().map(|x| &**x), rhs.as_ref().map(|x| &**x)) {
                (Some(lhs), Some(rhs)) => {
                    let sp_delim = if context.config.spaces_around_ranges() {
                        format!(" {} ", delim)
                    } else {
                        default_sp_delim(Some(lhs), Some(rhs))
                    };
                    rewrite_pair(
                        &*lhs,
                        &*rhs,
                        PairParts::infix(&sp_delim),
                        context,
                        shape,
                        context.config.binop_separator(),
                    )
                }
                (None, Some(rhs)) => {
                    let sp_delim = if context.config.spaces_around_ranges() {
                        format!("{} ", delim)
                    } else {
                        default_sp_delim(None, Some(rhs))
                    };
                    rewrite_unary_prefix(context, &sp_delim, &*rhs, shape)
                }
                (Some(lhs), None) => {
                    let sp_delim = if context.config.spaces_around_ranges() {
                        format!(" {}", delim)
                    } else {
                        default_sp_delim(Some(lhs), None)
                    };
                    rewrite_unary_suffix(context, &sp_delim, &*lhs, shape)
                }
                (None, None) => Some(delim.to_owned()),
            }
        }
        // We do not format these expressions yet, but they should still
        // satisfy our width restrictions.
        ast::ExprKind::InlineAsm(..) => Some(context.snippet(expr.span).to_owned()),
        ast::ExprKind::TryBlock(ref block) => {
            if let rw @ Some(_) =
                rewrite_single_line_block(context, "try ", block, Some(&expr.attrs), None, shape)
            {
                rw
            } else {
                // 9 = `try `
                let budget = shape.width.saturating_sub(9);
                Some(format!(
                    "{}{}",
                    "try ",
                    rewrite_block(
                        block,
                        Some(&expr.attrs),
                        None,
                        context,
                        Shape::legacy(budget, shape.indent)
                    )?
                ))
            }
        }
        ast::ExprKind::Async(capture_by, _node_id, ref block) => {
            let mover = if capture_by == ast::CaptureBy::Value {
                "move "
            } else {
                ""
            };
            if let rw @ Some(_) = rewrite_single_line_block(
                context,
                format!("{}{}", "async ", mover).as_str(),
                block,
                Some(&expr.attrs),
                None,
                shape,
            ) {
                rw
            } else {
                // 6 = `async `
                let budget = shape.width.saturating_sub(6);
                Some(format!(
                    "{}{}{}",
                    "async ",
                    mover,
                    rewrite_block(
                        block,
                        Some(&expr.attrs),
                        None,
                        context,
                        Shape::legacy(budget, shape.indent)
                    )?
                ))
            }
        }
        ast::ExprKind::Await(_) => rewrite_chain(expr, context, shape),
        ast::ExprKind::Err => None,
    };

    expr_rw
        .and_then(|expr_str| recover_comment_removed(expr_str, expr.span, context))
        .and_then(|expr_str| {
            let attrs = outer_attributes(&expr.attrs);
            let attrs_str = attrs.rewrite(context, shape)?;
            let span = mk_sp(
                attrs.last().map_or(expr.span.lo(), |attr| attr.span.hi()),
                expr.span.lo(),
            );
            combine_strs_with_missing_comments(context, &attrs_str, &expr_str, span, shape, false)
        })
}

pub(crate) fn rewrite_array<'a, T: 'a + IntoOverflowableItem<'a>>(
    name: &'a str,
    exprs: impl Iterator<Item = &'a T>,
    span: Span,
    context: &'a RewriteContext<'_>,
    shape: Shape,
    force_separator_tactic: Option<SeparatorTactic>,
    delim_token: Option<DelimToken>,
) -> Option<String> {
    overflow::rewrite_with_square_brackets(
        context,
        name,
        exprs,
        shape,
        span,
        force_separator_tactic,
        delim_token,
    )
}

fn rewrite_empty_block(
    context: &RewriteContext<'_>,
    block: &ast::Block,
    attrs: Option<&[ast::Attribute]>,
    label: Option<ast::Label>,
    prefix: &str,
    shape: Shape,
) -> Option<String> {
    if block_has_statements(&block) {
        return None;
    }

    let label_str = rewrite_label(label);
    if attrs.map_or(false, |a| !inner_attributes(a).is_empty()) {
        return None;
    }

    if !block_contains_comment(context, block) && shape.width >= 2 {
        return Some(format!("{}{}{{}}", prefix, label_str));
    }

    // If a block contains only a single-line comment, then leave it on one line.
    let user_str = context.snippet(block.span);
    let user_str = user_str.trim();
    if user_str.starts_with('{') && user_str.ends_with('}') {
        let comment_str = user_str[1..user_str.len() - 1].trim();
        if block.stmts.is_empty()
            && !comment_str.contains('\n')
            && !comment_str.starts_with("//")
            && comment_str.len() + 4 <= shape.width
        {
            return Some(format!("{}{}{{ {} }}", prefix, label_str, comment_str));
        }
    }

    None
}

fn block_prefix(context: &RewriteContext<'_>, block: &ast::Block, shape: Shape) -> Option<String> {
    Some(match block.rules {
        ast::BlockCheckMode::Unsafe(..) => {
            let snippet = context.snippet(block.span);
            let open_pos = snippet.find_uncommented("{")?;
            // Extract comment between unsafe and block start.
            let trimmed = &snippet[6..open_pos].trim();

            if !trimmed.is_empty() {
                // 9 = "unsafe  {".len(), 7 = "unsafe ".len()
                let budget = shape.width.checked_sub(9)?;
                format!(
                    "unsafe {} ",
                    rewrite_comment(
                        trimmed,
                        true,
                        Shape::legacy(budget, shape.indent + 7),
                        context.config,
                    )?
                )
            } else {
                "unsafe ".to_owned()
            }
        }
        ast::BlockCheckMode::Default => String::new(),
    })
}

fn rewrite_single_line_block(
    context: &RewriteContext<'_>,
    prefix: &str,
    block: &ast::Block,
    attrs: Option<&[ast::Attribute]>,
    label: Option<ast::Label>,
    shape: Shape,
) -> Option<String> {
    if is_simple_block(context, block, attrs) {
        let expr_shape = shape.offset_left(last_line_width(prefix))?;
        let expr_str = block.stmts[0].rewrite(context, expr_shape)?;
        let label_str = rewrite_label(label);
        let result = format!("{}{}{{ {} }}", prefix, label_str, expr_str);
        if result.len() <= shape.width && !result.contains('\n') {
            return Some(result);
        }
    }
    None
}

pub(crate) fn rewrite_block_with_visitor(
    context: &RewriteContext<'_>,
    prefix: &str,
    block: &ast::Block,
    attrs: Option<&[ast::Attribute]>,
    label: Option<ast::Label>,
    shape: Shape,
    has_braces: bool,
) -> Option<String> {
    if let rw @ Some(_) = rewrite_empty_block(context, block, attrs, label, prefix, shape) {
        return rw;
    }

    let mut visitor = FmtVisitor::from_context(context);
    visitor.block_indent = shape.indent;
    visitor.is_if_else_block = context.is_if_else_block();
    match (block.rules, label) {
        (ast::BlockCheckMode::Unsafe(..), _) | (ast::BlockCheckMode::Default, Some(_)) => {
            let snippet = context.snippet(block.span);
            let open_pos = snippet.find_uncommented("{")?;
            visitor.last_pos = block.span.lo() + BytePos(open_pos as u32)
        }
        (ast::BlockCheckMode::Default, None) => visitor.last_pos = block.span.lo(),
    }

    let inner_attrs = attrs.map(inner_attributes);
    let label_str = rewrite_label(label);
    visitor.visit_block(block, inner_attrs.as_ref().map(|a| &**a), has_braces);
    let visitor_context = visitor.get_context();
    context
        .skipped_range
        .borrow_mut()
        .append(&mut visitor_context.skipped_range.borrow_mut());
    Some(format!("{}{}{}", prefix, label_str, visitor.buffer))
}

impl Rewrite for ast::Block {
    fn rewrite(&self, context: &RewriteContext<'_>, shape: Shape) -> Option<String> {
        rewrite_block(self, None, None, context, shape)
    }
}

fn rewrite_block(
    block: &ast::Block,
    attrs: Option<&[ast::Attribute]>,
    label: Option<ast::Label>,
    context: &RewriteContext<'_>,
    shape: Shape,
) -> Option<String> {
    let prefix = block_prefix(context, block, shape)?;

    // shape.width is used only for the single line case: either the empty block `{}`,
    // or an unsafe expression `unsafe { e }`.
    if let rw @ Some(_) = rewrite_empty_block(context, block, attrs, label, &prefix, shape) {
        return rw;
    }

    let result = rewrite_block_with_visitor(context, &prefix, block, attrs, label, shape, true);
    if let Some(ref result_str) = result {
        if result_str.lines().count() <= 3 {
            if let rw @ Some(_) =
                rewrite_single_line_block(context, &prefix, block, attrs, label, shape)
            {
                return rw;
            }
        }
    }

    result
}

// Rewrite condition if the given expression has one.
pub(crate) fn rewrite_cond(
    context: &RewriteContext<'_>,
    expr: &ast::Expr,
    shape: Shape,
) -> Option<String> {
    match expr.kind {
        ast::ExprKind::Match(ref cond, _) => {
            // `match `cond` {`
            let cond_shape = match context.config.indent_style() {
                IndentStyle::Visual => shape.shrink_left(6).and_then(|s| s.sub_width(2))?,
                IndentStyle::Block => shape.offset_left(8)?,
            };
            cond.rewrite(context, cond_shape)
        }
        _ => to_control_flow(expr, ExprType::SubExpression).and_then(|control_flow| {
            let alt_block_sep =
                String::from("\n") + &shape.indent.block_only().to_string(context.config);
            control_flow
                .rewrite_cond(context, shape, &alt_block_sep)
                .and_then(|rw| Some(rw.0))
        }),
    }
}

// Abstraction over control flow expressions
#[derive(Debug)]
struct ControlFlow<'a> {
    cond: Option<&'a ast::Expr>,
    block: &'a ast::Block,
    else_block: Option<&'a ast::Expr>,
    label: Option<ast::Label>,
    pat: Option<&'a ast::Pat>,
    keyword: &'a str,
    matcher: &'a str,
    connector: &'a str,
    allow_single_line: bool,
    // HACK: `true` if this is an `if` expression in an `else if`.
    nested_if: bool,
    span: Span,
}

fn extract_pats_and_cond(expr: &ast::Expr) -> (Option<&ast::Pat>, &ast::Expr) {
    match expr.kind {
        ast::ExprKind::Let(ref pat, ref cond) => (Some(pat), cond),
        _ => (None, expr),
    }
}

// FIXME: Refactor this.
fn to_control_flow(expr: &ast::Expr, expr_type: ExprType) -> Option<ControlFlow<'_>> {
    match expr.kind {
        ast::ExprKind::If(ref cond, ref if_block, ref else_block) => {
            let (pat, cond) = extract_pats_and_cond(cond);
            Some(ControlFlow::new_if(
                cond,
                pat,
                if_block,
                else_block.as_ref().map(|e| &**e),
                expr_type == ExprType::SubExpression,
                false,
                expr.span,
            ))
        }
        ast::ExprKind::ForLoop(ref pat, ref cond, ref block, label) => {
            Some(ControlFlow::new_for(pat, cond, block, label, expr.span))
        }
        ast::ExprKind::Loop(ref block, label) => {
            Some(ControlFlow::new_loop(block, label, expr.span))
        }
        ast::ExprKind::While(ref cond, ref block, label) => {
            let (pat, cond) = extract_pats_and_cond(cond);
            Some(ControlFlow::new_while(pat, cond, block, label, expr.span))
        }
        _ => None,
    }
}

fn choose_matcher(pat: Option<&ast::Pat>) -> &'static str {
    pat.map_or("", |_| "let")
}

impl<'a> ControlFlow<'a> {
    fn new_if(
        cond: &'a ast::Expr,
        pat: Option<&'a ast::Pat>,
        block: &'a ast::Block,
        else_block: Option<&'a ast::Expr>,
        allow_single_line: bool,
        nested_if: bool,
        span: Span,
    ) -> ControlFlow<'a> {
        let matcher = choose_matcher(pat);
        ControlFlow {
            cond: Some(cond),
            block,
            else_block,
            label: None,
            pat,
            keyword: "if",
            matcher,
            connector: " =",
            allow_single_line,
            nested_if,
            span,
        }
    }

    fn new_loop(block: &'a ast::Block, label: Option<ast::Label>, span: Span) -> ControlFlow<'a> {
        ControlFlow {
            cond: None,
            block,
            else_block: None,
            label,
            pat: None,
            keyword: "loop",
            matcher: "",
            connector: "",
            allow_single_line: false,
            nested_if: false,
            span,
        }
    }

    fn new_while(
        pat: Option<&'a ast::Pat>,
        cond: &'a ast::Expr,
        block: &'a ast::Block,
        label: Option<ast::Label>,
        span: Span,
    ) -> ControlFlow<'a> {
        let matcher = choose_matcher(pat);
        ControlFlow {
            cond: Some(cond),
            block,
            else_block: None,
            label,
            pat,
            keyword: "while",
            matcher,
            connector: " =",
            allow_single_line: false,
            nested_if: false,
            span,
        }
    }

    fn new_for(
        pat: &'a ast::Pat,
        cond: &'a ast::Expr,
        block: &'a ast::Block,
        label: Option<ast::Label>,
        span: Span,
    ) -> ControlFlow<'a> {
        ControlFlow {
            cond: Some(cond),
            block,
            else_block: None,
            label,
            pat: Some(pat),
            keyword: "for",
            matcher: "",
            connector: " in",
            allow_single_line: false,
            nested_if: false,
            span,
        }
    }

    fn rewrite_single_line(
        &self,
        pat_expr_str: &str,
        context: &RewriteContext<'_>,
        width: usize,
    ) -> Option<String> {
        assert!(self.allow_single_line);
        let else_block = self.else_block?;
        let fixed_cost = self.keyword.len() + "  {  } else {  }".len();

        if let ast::ExprKind::Block(ref else_node, _) = else_block.kind {
            if !is_simple_block(context, self.block, None)
                || !is_simple_block(context, else_node, None)
                || pat_expr_str.contains('\n')
            {
                return None;
            }

            let new_width = width.checked_sub(pat_expr_str.len() + fixed_cost)?;
            let expr = &self.block.stmts[0];
            let if_str = expr.rewrite(context, Shape::legacy(new_width, Indent::empty()))?;

            let new_width = new_width.checked_sub(if_str.len())?;
            let else_expr = &else_node.stmts[0];
            let else_str = else_expr.rewrite(context, Shape::legacy(new_width, Indent::empty()))?;

            if if_str.contains('\n') || else_str.contains('\n') {
                return None;
            }

            let result = format!(
                "{} {} {{ {} }} else {{ {} }}",
                self.keyword, pat_expr_str, if_str, else_str
            );

            if result.len() <= width {
                return Some(result);
            }
        }

        None
    }
}

/// Returns `true` if the last line of pat_str has leading whitespace and it is wider than the
/// shape's indent.
fn last_line_offsetted(start_column: usize, pat_str: &str) -> bool {
    let mut leading_whitespaces = 0;
    for c in pat_str.chars().rev() {
        match c {
            '\n' => break,
            _ if c.is_whitespace() => leading_whitespaces += 1,
            _ => leading_whitespaces = 0,
        }
    }
    leading_whitespaces > start_column
}

impl<'a> ControlFlow<'a> {
    fn rewrite_pat_expr(
        &self,
        context: &RewriteContext<'_>,
        expr: &ast::Expr,
        shape: Shape,
        offset: usize,
    ) -> Option<String> {
        debug!("rewrite_pat_expr {:?} {:?} {:?}", shape, self.pat, expr);

        let cond_shape = shape.offset_left(offset)?;
        if let Some(pat) = self.pat {
            let matcher = if self.matcher.is_empty() {
                self.matcher.to_owned()
            } else {
                format!("{} ", self.matcher)
            };
            let pat_shape = cond_shape
                .offset_left(matcher.len())?
                .sub_width(self.connector.len())?;
            let pat_string = pat.rewrite(context, pat_shape)?;
            let comments_lo = context
                .snippet_provider
                .span_after(self.span, self.connector.trim());
            let missing_comments = if let Some(comment) =
                rewrite_missing_comment(mk_sp(comments_lo, expr.span.lo()), cond_shape, context)
            {
                if !self.connector.is_empty() && !comment.is_empty() {
                    if comment_style(&comment, false).is_line_comment() || comment.contains("\n") {
                        let newline = &pat_shape
                            .indent
                            .block_indent(context.config)
                            .to_string_with_newline(context.config);
                        // An extra space is added when the lhs and rhs are joined
                        // so we need to remove one space from the end to ensure
                        // the comment and rhs are aligned.
                        let mut suffix = newline.as_ref().to_string();
                        if !suffix.is_empty() {
                            suffix.truncate(suffix.len() - 1);
                        }
                        format!("{}{}{}", newline, comment, suffix)
                    } else {
                        format!(" {}", comment)
                    }
                } else {
                    comment
                }
            } else {
                "".to_owned()
            };

            let result = format!(
                "{}{}{}{}",
                matcher, pat_string, self.connector, missing_comments
            );
            return rewrite_assign_rhs(context, result, expr, cond_shape);
        }

        let expr_rw = expr.rewrite(context, cond_shape);
        // The expression may (partially) fit on the current line.
        // We do not allow splitting between `if` and condition.
        if self.keyword == "if" || expr_rw.is_some() {
            return expr_rw;
        }

        // The expression won't fit on the current line, jump to next.
        let nested_shape = shape
            .block_indent(context.config.tab_spaces())
            .with_max_width(context.config);
        let nested_indent_str = nested_shape.indent.to_string_with_newline(context.config);
        expr.rewrite(context, nested_shape)
            .map(|expr_rw| format!("{}{}", nested_indent_str, expr_rw))
    }

    fn rewrite_cond(
        &self,
        context: &RewriteContext<'_>,
        shape: Shape,
        alt_block_sep: &str,
    ) -> Option<(String, usize)> {
        // Do not take the rhs overhead from the upper expressions into account
        // when rewriting pattern.
        let new_width = context.budget(shape.used_width());
        let fresh_shape = Shape {
            width: new_width,
            ..shape
        };
        let constr_shape = if self.nested_if {
            // We are part of an if-elseif-else chain. Our constraints are tightened.
            // 7 = "} else " .len()
            fresh_shape.offset_left(7)?
        } else {
            fresh_shape
        };

        let label_string = rewrite_label(self.label);
        // 1 = space after keyword.
        let offset = self.keyword.len() + label_string.len() + 1;

        let pat_expr_string = match self.cond {
            Some(cond) => self.rewrite_pat_expr(context, cond, constr_shape, offset)?,
            None => String::new(),
        };

        let brace_overhead =
            if context.config.control_brace_style() != ControlBraceStyle::AlwaysNextLine {
                // 2 = ` {`
                2
            } else {
                0
            };
        let one_line_budget = context
            .config
            .max_width()
            .saturating_sub(constr_shape.used_width() + offset + brace_overhead);
        let force_newline_brace = (pat_expr_string.contains('\n')
            || pat_expr_string.len() > one_line_budget)
            && (!last_line_extendable(&pat_expr_string)
                || last_line_offsetted(shape.used_width(), &pat_expr_string));

        // Try to format if-else on single line.
        if self.allow_single_line
            && context
                .config
                .width_heuristics()
                .single_line_if_else_max_width
                > 0
        {
            let trial = self.rewrite_single_line(&pat_expr_string, context, shape.width);

            if let Some(cond_str) = trial {
                if cond_str.len()
                    <= context
                        .config
                        .width_heuristics()
                        .single_line_if_else_max_width
                {
                    return Some((cond_str, 0));
                }
            }
        }

        let cond_span = if let Some(cond) = self.cond {
            cond.span
        } else {
            mk_sp(self.block.span.lo(), self.block.span.lo())
        };

        // `for event in event`
        // Do not include label in the span.
        let lo = self
            .label
            .map_or(self.span.lo(), |label| label.ident.span.hi());
        let between_kwd_cond = mk_sp(
            context
                .snippet_provider
                .span_after(mk_sp(lo, self.span.hi()), self.keyword.trim()),
            if self.pat.is_none() {
                cond_span.lo()
            } else if self.matcher.is_empty() {
                self.pat.unwrap().span.lo()
            } else {
                context
                    .snippet_provider
                    .span_before(self.span, self.matcher.trim())
            },
        );

        let between_kwd_cond_comment = extract_comment(between_kwd_cond, context, shape);

        let after_cond_comment =
            extract_comment(mk_sp(cond_span.hi(), self.block.span.lo()), context, shape);

        let block_sep = if self.cond.is_none() && between_kwd_cond_comment.is_some() {
            ""
        } else if context.config.control_brace_style() == ControlBraceStyle::AlwaysNextLine
            || force_newline_brace
        {
            alt_block_sep
        } else {
            " "
        };

        let used_width = if pat_expr_string.contains('\n') {
            last_line_width(&pat_expr_string)
        } else {
            // 2 = spaces after keyword and condition.
            label_string.len() + self.keyword.len() + pat_expr_string.len() + 2
        };

        Some((
            format!(
                "{}{}{}{}{}",
                label_string,
                self.keyword,
                between_kwd_cond_comment.as_ref().map_or(
                    if pat_expr_string.is_empty() || pat_expr_string.starts_with('\n') {
                        ""
                    } else {
                        " "
                    },
                    |s| &**s,
                ),
                pat_expr_string,
                after_cond_comment.as_ref().map_or(block_sep, |s| &**s)
            ),
            used_width,
        ))
    }
}

impl<'a> Rewrite for ControlFlow<'a> {
    fn rewrite(&self, context: &RewriteContext<'_>, shape: Shape) -> Option<String> {
        debug!("ControlFlow::rewrite {:?} {:?}", self, shape);

        let alt_block_sep = &shape.indent.to_string_with_newline(context.config);
        let (cond_str, used_width) = self.rewrite_cond(context, shape, alt_block_sep)?;
        // If `used_width` is 0, it indicates that whole control flow is written in a single line.
        if used_width == 0 {
            return Some(cond_str);
        }

        let block_width = shape.width.saturating_sub(used_width);
        // This is used only for the empty block case: `{}`. So, we use 1 if we know
        // we should avoid the single line case.
        let block_width = if self.else_block.is_some() || self.nested_if {
            min(1, block_width)
        } else {
            block_width
        };
        let block_shape = Shape {
            width: block_width,
            ..shape
        };
        let block_str = {
            let old_val = context.is_if_else_block.replace(self.else_block.is_some());
            let result =
                rewrite_block_with_visitor(context, "", self.block, None, None, block_shape, true);
            context.is_if_else_block.replace(old_val);
            result?
        };

        let mut result = format!("{}{}", cond_str, block_str);

        if let Some(else_block) = self.else_block {
            let shape = Shape::indented(shape.indent, context.config);
            let mut last_in_chain = false;
            let rewrite = match else_block.kind {
                // If the else expression is another if-else expression, prevent it
                // from being formatted on a single line.
                // Note how we're passing the original shape, as the
                // cost of "else" should not cascade.
                ast::ExprKind::If(ref cond, ref if_block, ref next_else_block) => {
                    let (pats, cond) = extract_pats_and_cond(cond);
                    ControlFlow::new_if(
                        cond,
                        pats,
                        if_block,
                        next_else_block.as_ref().map(|e| &**e),
                        false,
                        true,
                        mk_sp(else_block.span.lo(), self.span.hi()),
                    )
                    .rewrite(context, shape)
                }
                _ => {
                    last_in_chain = true;
                    // When rewriting a block, the width is only used for single line
                    // blocks, passing 1 lets us avoid that.
                    let else_shape = Shape {
                        width: min(1, shape.width),
                        ..shape
                    };
                    format_expr(else_block, ExprType::Statement, context, else_shape)
                }
            };

            let between_kwd_else_block = mk_sp(
                self.block.span.hi(),
                context
                    .snippet_provider
                    .span_before(mk_sp(self.block.span.hi(), else_block.span.lo()), "else"),
            );
            let between_kwd_else_block_comment =
                extract_comment(between_kwd_else_block, context, shape);

            let after_else = mk_sp(
                context
                    .snippet_provider
                    .span_after(mk_sp(self.block.span.hi(), else_block.span.lo()), "else"),
                else_block.span.lo(),
            );
            let after_else_comment = extract_comment(after_else, context, shape);

            let between_sep = match context.config.control_brace_style() {
                ControlBraceStyle::AlwaysNextLine | ControlBraceStyle::ClosingNextLine => {
                    &*alt_block_sep
                }
                ControlBraceStyle::AlwaysSameLine => " ",
            };
            let after_sep = match context.config.control_brace_style() {
                ControlBraceStyle::AlwaysNextLine if last_in_chain => &*alt_block_sep,
                _ => " ",
            };

            result.push_str(&format!(
                "{}else{}",
                between_kwd_else_block_comment
                    .as_ref()
                    .map_or(between_sep, |s| &**s),
                after_else_comment.as_ref().map_or(after_sep, |s| &**s),
            ));
            result.push_str(&rewrite?);
        }

        Some(result)
    }
}

fn rewrite_label(opt_label: Option<ast::Label>) -> Cow<'static, str> {
    match opt_label {
        Some(label) => Cow::from(format!("{}: ", label.ident)),
        None => Cow::from(""),
    }
}

fn extract_comment(span: Span, context: &RewriteContext<'_>, shape: Shape) -> Option<String> {
    match rewrite_missing_comment(span, shape, context) {
        Some(ref comment) if !comment.is_empty() => Some(format!(
            "{indent}{}{indent}",
            comment,
            indent = shape.indent.to_string_with_newline(context.config)
        )),
        _ => None,
    }
}

pub(crate) fn block_contains_comment(context: &RewriteContext<'_>, block: &ast::Block) -> bool {
    contains_comment(context.snippet(block.span))
}

// Checks that a block contains no statements, an expression and no comments or
// attributes.
// FIXME: incorrectly returns false when comment is contained completely within
// the expression.
pub(crate) fn is_simple_block(
    context: &RewriteContext<'_>,
    block: &ast::Block,
    attrs: Option<&[ast::Attribute]>,
) -> bool {
    (block.stmts.len() == 1
        && stmt_is_expr(&block.stmts[0])
        && !block_contains_comment(context, block)
        && attrs.map_or(true, |a| a.is_empty()))
}

/// Checks whether a block contains at most one statement or expression, and no
/// comments or attributes.
pub(crate) fn is_simple_block_stmt(
    context: &RewriteContext<'_>,
    block: &ast::Block,
    attrs: Option<&[ast::Attribute]>,
) -> bool {
    block.stmts.len() <= 1
        && !block_contains_comment(context, block)
        && attrs.map_or(true, |a| a.is_empty())
}

fn block_has_statements(block: &ast::Block) -> bool {
    block.stmts.iter().any(|stmt| {
        if let ast::StmtKind::Semi(ref expr) = stmt.kind {
            if let ast::ExprKind::Tup(ref tup_exprs) = expr.kind {
                if tup_exprs.is_empty() {
                    return false;
                }
            }
        }
        true
    })
}

/// Checks whether a block contains no statements, expressions, comments, or
/// inner attributes.
pub(crate) fn is_empty_block(
    context: &RewriteContext<'_>,
    block: &ast::Block,
    attrs: Option<&[ast::Attribute]>,
) -> bool {
<<<<<<< HEAD
    !block_has_statements(&block)
        && !block_contains_comment(block, source_map)
=======
    block.stmts.is_empty()
        && !block_contains_comment(context, block)
>>>>>>> 41bc6542
        && attrs.map_or(true, |a| inner_attributes(a).is_empty())
}

pub(crate) fn stmt_is_expr(stmt: &ast::Stmt) -> bool {
    match stmt.kind {
        ast::StmtKind::Expr(..) => true,
        _ => false,
    }
}

pub(crate) fn is_unsafe_block(block: &ast::Block) -> bool {
    if let ast::BlockCheckMode::Unsafe(..) = block.rules {
        true
    } else {
        false
    }
}

pub(crate) fn rewrite_literal(
    context: &RewriteContext<'_>,
    l: &ast::Lit,
    shape: Shape,
) -> Option<String> {
    match l.kind {
        ast::LitKind::Str(_, ast::StrStyle::Cooked) => rewrite_string_lit(context, l.span, shape),
        _ => wrap_str(
            context.snippet(l.span).to_owned(),
            context.config.max_width(),
            shape,
        ),
    }
}

fn rewrite_string_lit(context: &RewriteContext<'_>, span: Span, shape: Shape) -> Option<String> {
    let string_lit = context.snippet(span);

    if !context.config.format_strings() {
        if string_lit
            .lines()
            .dropping_back(1)
            .all(|line| line.ends_with('\\'))
            && context.config.version() == Version::Two
        {
            return Some(string_lit.to_owned());
        } else {
            return wrap_str(string_lit.to_owned(), context.config.max_width(), shape);
        }
    }

    // Remove the quote characters.
    let str_lit = &string_lit[1..string_lit.len() - 1];

    rewrite_string(
        str_lit,
        &StringFormat::new(shape.visual_indent(0), context.config),
        shape.width.saturating_sub(2),
    )
}

fn choose_separator_tactic(context: &RewriteContext<'_>, span: Span) -> Option<SeparatorTactic> {
    if context.inside_macro() {
        if span_ends_with_comma(context, span) {
            Some(SeparatorTactic::Always)
        } else {
            Some(SeparatorTactic::Never)
        }
    } else {
        None
    }
}

pub(crate) fn rewrite_call(
    context: &RewriteContext<'_>,
    callee: &str,
    args: &[ptr::P<ast::Expr>],
    span: Span,
    shape: Shape,
) -> Option<String> {
    overflow::rewrite_with_parens(
        context,
        callee,
        args.iter(),
        shape,
        span,
        context.config.width_heuristics().fn_call_width,
        choose_separator_tactic(context, span),
    )
}

pub(crate) fn is_simple_expr(expr: &ast::Expr) -> bool {
    match expr.kind {
        ast::ExprKind::Lit(..) => true,
        ast::ExprKind::Path(ref qself, ref path) => qself.is_none() && path.segments.len() <= 1,
        ast::ExprKind::AddrOf(_, ref expr)
        | ast::ExprKind::Box(ref expr)
        | ast::ExprKind::Cast(ref expr, _)
        | ast::ExprKind::Field(ref expr, _)
        | ast::ExprKind::Try(ref expr)
        | ast::ExprKind::Unary(_, ref expr) => is_simple_expr(expr),
        ast::ExprKind::Index(ref lhs, ref rhs) => is_simple_expr(lhs) && is_simple_expr(rhs),
        ast::ExprKind::Repeat(ref lhs, ref rhs) => {
            is_simple_expr(lhs) && is_simple_expr(&*rhs.value)
        }
        _ => false,
    }
}

pub(crate) fn is_every_expr_simple(lists: &[OverflowableItem<'_>]) -> bool {
    lists.iter().all(OverflowableItem::is_simple)
}

pub(crate) fn can_be_overflowed_expr(
    context: &RewriteContext<'_>,
    expr: &ast::Expr,
    args_len: usize,
) -> bool {
    match expr.kind {
        _ if !expr.attrs.is_empty() => false,
        ast::ExprKind::Match(..) => {
            (context.use_block_indent() && args_len == 1)
                || (context.config.indent_style() == IndentStyle::Visual && args_len > 1)
                || context.config.overflow_delimited_expr()
        }
        ast::ExprKind::If(..)
        | ast::ExprKind::ForLoop(..)
        | ast::ExprKind::Loop(..)
        | ast::ExprKind::While(..) => {
            context.config.combine_control_expr() && context.use_block_indent() && args_len == 1
        }

        // Handle always block-like expressions
        ast::ExprKind::Async(..) | ast::ExprKind::Block(..) | ast::ExprKind::Closure(..) => true,

        // Handle `[]` and `{}`-like expressions
        ast::ExprKind::Array(..) | ast::ExprKind::Struct(..) => {
            context.config.overflow_delimited_expr()
                || (context.use_block_indent() && args_len == 1)
        }
        ast::ExprKind::Mac(ref mac) => {
            match (mac.delim, context.config.overflow_delimited_expr()) {
                (ast::MacDelimiter::Bracket, true) | (ast::MacDelimiter::Brace, true) => true,
                _ => context.use_block_indent() && args_len == 1,
            }
        }

        // Handle parenthetical expressions
        ast::ExprKind::Call(..) | ast::ExprKind::MethodCall(..) | ast::ExprKind::Tup(..) => {
            context.use_block_indent() && args_len == 1
        }

        // Handle unary-like expressions
        ast::ExprKind::AddrOf(_, ref expr)
        | ast::ExprKind::Box(ref expr)
        | ast::ExprKind::Try(ref expr)
        | ast::ExprKind::Unary(_, ref expr)
        | ast::ExprKind::Cast(ref expr, _) => can_be_overflowed_expr(context, expr, args_len),
        _ => false,
    }
}

pub(crate) fn is_nested_call(expr: &ast::Expr) -> bool {
    match expr.kind {
        ast::ExprKind::Call(..) | ast::ExprKind::Mac(..) => true,
        ast::ExprKind::AddrOf(_, ref expr)
        | ast::ExprKind::Box(ref expr)
        | ast::ExprKind::Try(ref expr)
        | ast::ExprKind::Unary(_, ref expr)
        | ast::ExprKind::Cast(ref expr, _) => is_nested_call(expr),
        _ => false,
    }
}

/// Returns `true` if a function call or a method call represented by the given span ends with a
/// trailing comma. This function is used when rewriting macro, as adding or removing a trailing
/// comma from macro can potentially break the code.
pub(crate) fn span_ends_with_comma(context: &RewriteContext<'_>, span: Span) -> bool {
    let mut result: bool = Default::default();
    let mut prev_char: char = Default::default();
    let closing_delimiters = &[')', '}', ']'];

    for (kind, c) in CharClasses::new(context.snippet(span).chars()) {
        match c {
            _ if kind.is_comment() || c.is_whitespace() => continue,
            c if closing_delimiters.contains(&c) => {
                result &= !closing_delimiters.contains(&prev_char);
            }
            ',' => result = true,
            _ => result = false,
        }
        prev_char = c;
    }

    result
}

fn rewrite_paren(
    context: &RewriteContext<'_>,
    mut subexpr: &ast::Expr,
    shape: Shape,
    mut span: Span,
) -> Option<String> {
    debug!("rewrite_paren, shape: {:?}", shape);

    // Extract comments within parens.
    let mut pre_span;
    let mut post_span;
    let mut pre_comment;
    let mut post_comment;
    let remove_nested_parens = context.config.remove_nested_parens();
    loop {
        // 1 = "(" or ")"
        pre_span = mk_sp(span.lo() + BytePos(1), subexpr.span.lo());
        post_span = mk_sp(subexpr.span.hi(), span.hi() - BytePos(1));
        pre_comment = rewrite_missing_comment(pre_span, shape, context)?;
        post_comment = rewrite_missing_comment(post_span, shape, context)?;

        // Remove nested parens if there are no comments.
        if let ast::ExprKind::Paren(ref subsubexpr) = subexpr.kind {
            if remove_nested_parens && pre_comment.is_empty() && post_comment.is_empty() {
                span = subexpr.span;
                subexpr = subsubexpr;
                continue;
            }
        }

        break;
    }

    // 1 = `(` and `)`
    let sub_shape = shape.offset_left(1)?.sub_width(1)?;
    let subexpr_str = subexpr.rewrite(context, sub_shape)?;
    let fits_single_line = !pre_comment.contains("//") && !post_comment.contains("//");
    if fits_single_line {
        Some(format!("({}{}{})", pre_comment, subexpr_str, post_comment))
    } else {
        rewrite_paren_in_multi_line(context, subexpr, shape, pre_span, post_span)
    }
}

fn rewrite_paren_in_multi_line(
    context: &RewriteContext<'_>,
    subexpr: &ast::Expr,
    shape: Shape,
    pre_span: Span,
    post_span: Span,
) -> Option<String> {
    let nested_indent = shape.indent.block_indent(context.config);
    let nested_shape = Shape::indented(nested_indent, context.config);
    let pre_comment = rewrite_missing_comment(pre_span, nested_shape, context)?;
    let post_comment = rewrite_missing_comment(post_span, nested_shape, context)?;
    let subexpr_str = subexpr.rewrite(context, nested_shape)?;

    let mut result = String::with_capacity(subexpr_str.len() * 2);
    result.push('(');
    if !pre_comment.is_empty() {
        result.push_str(&nested_indent.to_string_with_newline(context.config));
        result.push_str(&pre_comment);
    }
    result.push_str(&nested_indent.to_string_with_newline(context.config));
    result.push_str(&subexpr_str);
    if !post_comment.is_empty() {
        result.push_str(&nested_indent.to_string_with_newline(context.config));
        result.push_str(&post_comment);
    }
    result.push_str(&shape.indent.to_string_with_newline(context.config));
    result.push(')');

    Some(result)
}

fn rewrite_index(
    expr: &ast::Expr,
    index: &ast::Expr,
    context: &RewriteContext<'_>,
    shape: Shape,
) -> Option<String> {
    let expr_str = expr.rewrite(context, shape)?;

    let offset = last_line_width(&expr_str) + 1;
    let rhs_overhead = shape.rhs_overhead(context.config);
    let index_shape = if expr_str.contains('\n') {
        Shape::legacy(context.config.max_width(), shape.indent)
            .offset_left(offset)
            .and_then(|shape| shape.sub_width(1 + rhs_overhead))
    } else {
        match context.config.indent_style() {
            IndentStyle::Block => shape
                .offset_left(offset)
                .and_then(|shape| shape.sub_width(1)),
            IndentStyle::Visual => shape.visual_indent(offset).sub_width(offset + 1),
        }
    };
    let orig_index_rw = index_shape.and_then(|s| index.rewrite(context, s));

    // Return if index fits in a single line.
    match orig_index_rw {
        Some(ref index_str) if !index_str.contains('\n') => {
            return Some(format!("{}[{}]", expr_str, index_str));
        }
        _ => (),
    }

    // Try putting index on the next line and see if it fits in a single line.
    let indent = shape.indent.block_indent(context.config);
    let index_shape = Shape::indented(indent, context.config).offset_left(1)?;
    let index_shape = index_shape.sub_width(1 + rhs_overhead)?;
    let new_index_rw = index.rewrite(context, index_shape);
    match (orig_index_rw, new_index_rw) {
        (_, Some(ref new_index_str)) if !new_index_str.contains('\n') => Some(format!(
            "{}{}[{}]",
            expr_str,
            indent.to_string_with_newline(context.config),
            new_index_str,
        )),
        (None, Some(ref new_index_str)) => Some(format!(
            "{}{}[{}]",
            expr_str,
            indent.to_string_with_newline(context.config),
            new_index_str,
        )),
        (Some(ref index_str), _) => Some(format!("{}[{}]", expr_str, index_str)),
        _ => None,
    }
}

fn struct_lit_can_be_aligned(fields: &[ast::Field], base: Option<&ast::Expr>) -> bool {
    if base.is_some() {
        return false;
    }

    fields.iter().all(|field| !field.is_shorthand)
}

fn rewrite_struct_lit<'a>(
    context: &RewriteContext<'_>,
    path: &ast::Path,
    fields: &'a [ast::Field],
    base: Option<&'a ast::Expr>,
    attrs: &[ast::Attribute],
    span: Span,
    shape: Shape,
) -> Option<String> {
    debug!("rewrite_struct_lit: shape {:?}", shape);

    enum StructLitField<'a> {
        Regular(&'a ast::Field),
        Base(&'a ast::Expr),
    }

    // 2 = " {".len()
    let path_shape = shape.sub_width(2)?;
    let path_str = rewrite_path(context, PathContext::Expr, None, path, path_shape)?;

    if fields.is_empty() && base.is_none() {
        return Some(format!("{} {{}}", path_str));
    }

    // Foo { a: Foo } - indent is +3, width is -5.
    let (h_shape, v_shape) = struct_lit_shape(shape, context, path_str.len() + 3, 2)?;

    let one_line_width = h_shape.map_or(0, |shape| shape.width);
    let body_lo = context.snippet_provider.span_after(span, "{");
    let fields_str = if struct_lit_can_be_aligned(fields, base)
        && context.config.struct_field_align_threshold() > 0
    {
        rewrite_with_alignment(
            fields,
            context,
            v_shape,
            mk_sp(body_lo, span.hi()),
            one_line_width,
        )?
    } else {
        let field_iter = fields
            .iter()
            .map(StructLitField::Regular)
            .chain(base.into_iter().map(StructLitField::Base));

        let span_lo = |item: &StructLitField<'_>| match *item {
            StructLitField::Regular(field) => field.span().lo(),
            StructLitField::Base(expr) => {
                let last_field_hi = fields.last().map_or(span.lo(), |field| field.span.hi());
                let snippet = context.snippet(mk_sp(last_field_hi, expr.span.lo()));
                let pos = snippet.find_uncommented("..").unwrap();
                last_field_hi + BytePos(pos as u32)
            }
        };
        let span_hi = |item: &StructLitField<'_>| match *item {
            StructLitField::Regular(field) => field.span().hi(),
            StructLitField::Base(expr) => expr.span.hi(),
        };
        let rewrite = |item: &StructLitField<'_>| match *item {
            StructLitField::Regular(field) => {
                // The 1 taken from the v_budget is for the comma.
                rewrite_field(context, field, v_shape.sub_width(1)?, 0)
            }
            StructLitField::Base(expr) => {
                // 2 = ..
                expr.rewrite(context, v_shape.offset_left(2)?)
                    .map(|s| format!("..{}", s))
            }
        };

        let items = itemize_list(
            context.snippet_provider,
            field_iter,
            "}",
            ",",
            span_lo,
            span_hi,
            rewrite,
            body_lo,
            span.hi(),
            false,
        );
        let item_vec = items.collect::<Vec<_>>();

        let tactic = struct_lit_tactic(h_shape, context, &item_vec);
        let nested_shape = shape_for_tactic(tactic, h_shape, v_shape);

        let ends_with_comma = span_ends_with_comma(context, span);
        let force_no_trailing_comma = context.inside_macro() && !ends_with_comma;

        let fmt = struct_lit_formatting(
            nested_shape,
            tactic,
            context,
            force_no_trailing_comma || base.is_some() || !context.use_block_indent(),
        );

        write_list(&item_vec, &fmt)?
    };

    let fields_str =
        wrap_struct_field(context, &attrs, &fields_str, shape, v_shape, one_line_width)?;
    Some(format!("{} {{{}}}", path_str, fields_str))

    // FIXME if context.config.indent_style() == Visual, but we run out
    // of space, we should fall back to BlockIndent.
}

pub(crate) fn wrap_struct_field(
    context: &RewriteContext<'_>,
    attrs: &[ast::Attribute],
    fields_str: &str,
    shape: Shape,
    nested_shape: Shape,
    one_line_width: usize,
) -> Option<String> {
    let should_vertical = context.config.indent_style() == IndentStyle::Block
        && (fields_str.contains('\n')
            || !context.config.struct_lit_single_line()
            || fields_str.len() > one_line_width);

    let inner_attrs = &inner_attributes(attrs);
    if inner_attrs.is_empty() {
        if should_vertical {
            Some(format!(
                "{}{}{}",
                nested_shape.indent.to_string_with_newline(context.config),
                fields_str,
                shape.indent.to_string_with_newline(context.config)
            ))
        } else {
            // One liner or visual indent.
            Some(format!(" {} ", fields_str))
        }
    } else {
        Some(format!(
            "{}{}{}{}{}",
            nested_shape.indent.to_string_with_newline(context.config),
            inner_attrs.rewrite(context, shape)?,
            nested_shape.indent.to_string_with_newline(context.config),
            fields_str,
            shape.indent.to_string_with_newline(context.config)
        ))
    }
}

pub(crate) fn struct_lit_field_separator(config: &Config) -> &str {
    colon_spaces(config)
}

pub(crate) fn rewrite_field(
    context: &RewriteContext<'_>,
    field: &ast::Field,
    shape: Shape,
    prefix_max_width: usize,
) -> Option<String> {
    if contains_skip(&field.attrs) {
        return Some(context.snippet(field.span()).to_owned());
    }
    let mut attrs_str = field.attrs.rewrite(context, shape)?;
    if !attrs_str.is_empty() {
        attrs_str.push_str(&shape.indent.to_string_with_newline(context.config));
    };
    let name = context.snippet(field.ident.span);
    if field.is_shorthand {
        Some(attrs_str + name)
    } else {
        let mut separator = String::from(struct_lit_field_separator(context.config));
        for _ in 0..prefix_max_width.saturating_sub(name.len()) {
            separator.push(' ');
        }
        let overhead = name.len() + separator.len();
        let expr_shape = shape.offset_left(overhead)?;
        let expr = field.expr.rewrite(context, expr_shape);

        match expr {
            Some(ref e) if e.as_str() == name && context.config.use_field_init_shorthand() => {
                Some(attrs_str + name)
            }
            Some(e) => Some(format!("{}{}{}{}", attrs_str, name, separator, e)),
            None => {
                let expr_offset = shape.indent.block_indent(context.config);
                let expr = field
                    .expr
                    .rewrite(context, Shape::indented(expr_offset, context.config));
                expr.map(|s| {
                    format!(
                        "{}{}:\n{}{}",
                        attrs_str,
                        name,
                        expr_offset.to_string(context.config),
                        s
                    )
                })
            }
        }
    }
}

fn rewrite_tuple_in_visual_indent_style<'a, T: 'a + IntoOverflowableItem<'a>>(
    context: &RewriteContext<'_>,
    mut items: impl Iterator<Item = &'a T>,
    span: Span,
    shape: Shape,
    is_singleton_tuple: bool,
) -> Option<String> {
    // In case of length 1, need a trailing comma
    debug!("rewrite_tuple_in_visual_indent_style {:?}", shape);
    if is_singleton_tuple {
        // 3 = "(" + ",)"
        let nested_shape = shape.sub_width(3)?.visual_indent(1);
        return items
            .next()
            .unwrap()
            .rewrite(context, nested_shape)
            .map(|s| format!("({},)", s));
    }

    let list_lo = context.snippet_provider.span_after(span, "(");
    let nested_shape = shape.sub_width(2)?.visual_indent(1);
    let items = itemize_list(
        context.snippet_provider,
        items,
        ")",
        ",",
        |item| item.span().lo(),
        |item| item.span().hi(),
        |item| item.rewrite(context, nested_shape),
        list_lo,
        span.hi() - BytePos(1),
        false,
    );
    let item_vec: Vec<_> = items.collect();
    let tactic = definitive_tactic(
        &item_vec,
        ListTactic::HorizontalVertical,
        Separator::Comma,
        nested_shape.width,
    );
    let fmt = ListFormatting::new(nested_shape, context.config)
        .tactic(tactic)
        .ends_with_newline(false);
    let list_str = write_list(&item_vec, &fmt)?;

    Some(format!("({})", list_str))
}

pub(crate) fn rewrite_tuple<'a, T: 'a + IntoOverflowableItem<'a>>(
    context: &'a RewriteContext<'_>,
    items: impl Iterator<Item = &'a T>,
    span: Span,
    shape: Shape,
    is_singleton_tuple: bool,
) -> Option<String> {
    debug!("rewrite_tuple {:?}", shape);
    if context.use_block_indent() {
        // We use the same rule as function calls for rewriting tuples.
        let force_tactic = if context.inside_macro() {
            if span_ends_with_comma(context, span) {
                Some(SeparatorTactic::Always)
            } else {
                Some(SeparatorTactic::Never)
            }
        } else if is_singleton_tuple {
            Some(SeparatorTactic::Always)
        } else {
            None
        };
        overflow::rewrite_with_parens(
            context,
            "",
            items,
            shape,
            span,
            context.config.width_heuristics().fn_call_width,
            force_tactic,
        )
    } else {
        rewrite_tuple_in_visual_indent_style(context, items, span, shape, is_singleton_tuple)
    }
}

pub(crate) fn rewrite_unary_prefix<R: Rewrite>(
    context: &RewriteContext<'_>,
    prefix: &str,
    rewrite: &R,
    shape: Shape,
) -> Option<String> {
    rewrite
        .rewrite(context, shape.offset_left(prefix.len())?)
        .map(|r| format!("{}{}", prefix, r))
}

// FIXME: this is probably not correct for multi-line Rewrites. we should
// subtract suffix.len() from the last line budget, not the first!
pub(crate) fn rewrite_unary_suffix<R: Rewrite>(
    context: &RewriteContext<'_>,
    suffix: &str,
    rewrite: &R,
    shape: Shape,
) -> Option<String> {
    rewrite
        .rewrite(context, shape.sub_width(suffix.len())?)
        .map(|mut r| {
            r.push_str(suffix);
            r
        })
}

fn rewrite_unary_op(
    context: &RewriteContext<'_>,
    op: ast::UnOp,
    expr: &ast::Expr,
    shape: Shape,
) -> Option<String> {
    // For some reason, an UnOp is not spanned like BinOp!
    rewrite_unary_prefix(context, ast::UnOp::to_string(op), expr, shape)
}

fn rewrite_assignment(
    context: &RewriteContext<'_>,
    lhs: &ast::Expr,
    rhs: &ast::Expr,
    op: Option<&ast::BinOp>,
    shape: Shape,
) -> Option<String> {
    let operator_str = match op {
        Some(op) => context.snippet(op.span),
        None => "=",
    };

    // 1 = space between lhs and operator.
    let lhs_shape = shape.sub_width(operator_str.len() + 1)?;
    let lhs_str = format!("{} {}", lhs.rewrite(context, lhs_shape)?, operator_str);

    rewrite_assign_rhs(context, lhs_str, rhs, shape)
}

/// Controls where to put the rhs.
#[derive(Debug, Copy, Clone, PartialEq, Eq)]
pub(crate) enum RhsTactics {
    /// Use heuristics.
    Default,
    /// Put the rhs on the next line if it uses multiple line, without extra indentation.
    ForceNextLineWithoutIndent,
    /// Allow overflowing max width if neither `Default` nor `ForceNextLineWithoutIndent`
    /// did not work.
    AllowOverflow,
}

// The left hand side must contain everything up to, and including, the
// assignment operator.
pub(crate) fn rewrite_assign_rhs<S: Into<String>, R: Rewrite>(
    context: &RewriteContext<'_>,
    lhs: S,
    ex: &R,
    shape: Shape,
) -> Option<String> {
    rewrite_assign_rhs_with(context, lhs, ex, shape, RhsTactics::Default)
}

pub(crate) fn rewrite_assign_rhs_with<S: Into<String>, R: Rewrite>(
    context: &RewriteContext<'_>,
    lhs: S,
    ex: &R,
    shape: Shape,
    rhs_tactics: RhsTactics,
) -> Option<String> {
    let lhs = lhs.into();
    let last_line_width = last_line_width(&lhs).saturating_sub(if lhs.contains('\n') {
        shape.indent.width()
    } else {
        0
    });
    // 1 = space between operator and rhs.
    let orig_shape = shape.offset_left(last_line_width + 1).unwrap_or(Shape {
        width: 0,
        offset: shape.offset + last_line_width + 1,
        ..shape
    });
    let rhs = choose_rhs(
        context,
        ex,
        orig_shape,
        ex.rewrite(context, orig_shape),
        rhs_tactics,
    )?;
    Some(lhs + &rhs)
}

fn choose_rhs<R: Rewrite>(
    context: &RewriteContext<'_>,
    expr: &R,
    shape: Shape,
    orig_rhs: Option<String>,
    rhs_tactics: RhsTactics,
) -> Option<String> {
    match orig_rhs {
        Some(ref new_str)
            if !new_str.contains('\n') && unicode_str_width(new_str) <= shape.width =>
        {
            Some(format!(" {}", new_str))
        }
        _ => {
            // Expression did not fit on the same line as the identifier.
            // Try splitting the line and see if that works better.
            let new_shape = shape_from_rhs_tactic(context, shape, rhs_tactics)?;
            let new_rhs = expr.rewrite(context, new_shape);
            let new_indent_str = &shape
                .indent
                .block_indent(context.config)
                .to_string_with_newline(context.config);

            match (orig_rhs, new_rhs) {
                (Some(ref orig_rhs), Some(ref new_rhs))
                    if wrap_str(new_rhs.clone(), context.config.max_width(), new_shape)
                        .is_none() =>
                {
                    Some(format!(" {}", orig_rhs))
                }
                (Some(ref orig_rhs), Some(ref new_rhs))
                    if prefer_next_line(orig_rhs, new_rhs, rhs_tactics) =>
                {
                    Some(format!("{}{}", new_indent_str, new_rhs))
                }
                (None, Some(ref new_rhs)) => Some(format!("{}{}", new_indent_str, new_rhs)),
                (None, None) if rhs_tactics == RhsTactics::AllowOverflow => {
                    let shape = shape.infinite_width();
                    expr.rewrite(context, shape).map(|s| format!(" {}", s))
                }
                (None, None) => None,
                (Some(orig_rhs), _) => Some(format!(" {}", orig_rhs)),
            }
        }
    }
}

fn shape_from_rhs_tactic(
    context: &RewriteContext<'_>,
    shape: Shape,
    rhs_tactic: RhsTactics,
) -> Option<Shape> {
    match rhs_tactic {
        RhsTactics::ForceNextLineWithoutIndent => shape
            .with_max_width(context.config)
            .sub_width(shape.indent.width()),
        RhsTactics::Default | RhsTactics::AllowOverflow => {
            Shape::indented(shape.indent.block_indent(context.config), context.config)
                .sub_width(shape.rhs_overhead(context.config))
        }
    }
}

/// Returns true if formatting next_line_rhs is better on a new line when compared to the
/// original's line formatting.
///
/// It is considered better if:
/// 1. the tactic is ForceNextLineWithoutIndent
/// 2. next_line_rhs doesn't have newlines
/// 3. the original line has more newlines than next_line_rhs
/// 4. the original formatting of the first line ends with `(`, `{`, or `[` and next_line_rhs
///    doesn't
pub(crate) fn prefer_next_line(
    orig_rhs: &str,
    next_line_rhs: &str,
    rhs_tactics: RhsTactics,
) -> bool {
    rhs_tactics == RhsTactics::ForceNextLineWithoutIndent
        || !next_line_rhs.contains('\n')
        || count_newlines(orig_rhs) > count_newlines(next_line_rhs) + 1
        || first_line_ends_with(orig_rhs, '(') && !first_line_ends_with(next_line_rhs, '(')
        || first_line_ends_with(orig_rhs, '{') && !first_line_ends_with(next_line_rhs, '{')
        || first_line_ends_with(orig_rhs, '[') && !first_line_ends_with(next_line_rhs, '[')
}

fn rewrite_expr_addrof(
    context: &RewriteContext<'_>,
    mutability: ast::Mutability,
    expr: &ast::Expr,
    shape: Shape,
) -> Option<String> {
    let operator_str = match mutability {
        ast::Mutability::Immutable => "&",
        ast::Mutability::Mutable => "&mut ",
    };
    rewrite_unary_prefix(context, operator_str, expr, shape)
}

pub(crate) fn is_method_call(expr: &ast::Expr) -> bool {
    match expr.kind {
        ast::ExprKind::MethodCall(..) => true,
        ast::ExprKind::AddrOf(_, ref expr)
        | ast::ExprKind::Box(ref expr)
        | ast::ExprKind::Cast(ref expr, _)
        | ast::ExprKind::Try(ref expr)
        | ast::ExprKind::Unary(_, ref expr) => is_method_call(expr),
        _ => false,
    }
}

#[cfg(test)]
mod test {
    use super::last_line_offsetted;

    #[test]
    fn test_last_line_offsetted() {
        let lines = "one\n    two";
        assert_eq!(last_line_offsetted(2, lines), true);
        assert_eq!(last_line_offsetted(4, lines), false);
        assert_eq!(last_line_offsetted(6, lines), false);

        let lines = "one    two";
        assert_eq!(last_line_offsetted(2, lines), false);
        assert_eq!(last_line_offsetted(0, lines), false);

        let lines = "\ntwo";
        assert_eq!(last_line_offsetted(2, lines), false);
        assert_eq!(last_line_offsetted(0, lines), false);

        let lines = "one\n    two      three";
        assert_eq!(last_line_offsetted(2, lines), true);
        let lines = "one\n two      three";
        assert_eq!(last_line_offsetted(2, lines), false);
    }
}<|MERGE_RESOLUTION|>--- conflicted
+++ resolved
@@ -1185,13 +1185,8 @@
     block: &ast::Block,
     attrs: Option<&[ast::Attribute]>,
 ) -> bool {
-<<<<<<< HEAD
     !block_has_statements(&block)
-        && !block_contains_comment(block, source_map)
-=======
-    block.stmts.is_empty()
         && !block_contains_comment(context, block)
->>>>>>> 41bc6542
         && attrs.map_or(true, |a| inner_attributes(a).is_empty())
 }
 
