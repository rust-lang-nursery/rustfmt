use std::borrow::Cow;
use std::io;
use std::path;

use bytecount;
use rustc_target::spec::abi;
use syntax::ast::{
    self, Attribute, CrateSugar, MetaItem, MetaItemKind, NestedMetaItem, NestedMetaItemKind,
    NodeId, Path, Visibility, VisibilityKind,
};
use syntax::ptr;
use syntax::source_map::{BytePos, Span, NO_EXPANSION};
use syntax_pos::Mark;
use unicode_width::UnicodeWidthStr;

use crate::comment::{filter_normal_code, CharClasses, FullCodeCharKind, LineClasses};
use crate::config::{Config, Version};
use crate::rewrite::RewriteContext;
use crate::shape::{Indent, Shape};

pub(crate) const DEPR_SKIP_ANNOTATION: &str = "rustfmt_skip";
pub(crate) const SKIP_ANNOTATION: &str = "rustfmt::skip";

pub(crate) fn rewrite_ident<'a>(context: &'a RewriteContext<'_>, ident: ast::Ident) -> &'a str {
    context.snippet(ident.span)
}

// Computes the length of a string's last line, minus offset.
pub(crate) fn extra_offset(text: &str, shape: Shape) -> usize {
    match text.rfind('\n') {
        // 1 for newline character
        Some(idx) => text.len().saturating_sub(idx + 1 + shape.used_width()),
        None => text.len(),
    }
}

pub(crate) fn is_same_visibility(a: &Visibility, b: &Visibility) -> bool {
    match (&a.node, &b.node) {
        (
            VisibilityKind::Restricted { path: p, .. },
            VisibilityKind::Restricted { path: q, .. },
        ) => p.to_string() == q.to_string(),
        (VisibilityKind::Public, VisibilityKind::Public)
        | (VisibilityKind::Inherited, VisibilityKind::Inherited)
        | (
            VisibilityKind::Crate(CrateSugar::PubCrate),
            VisibilityKind::Crate(CrateSugar::PubCrate),
        )
        | (
            VisibilityKind::Crate(CrateSugar::JustCrate),
            VisibilityKind::Crate(CrateSugar::JustCrate),
        ) => true,
        _ => false,
    }
}

// Uses Cow to avoid allocating in the common cases.
pub(crate) fn format_visibility(
    context: &RewriteContext<'_>,
    vis: &Visibility,
) -> Cow<'static, str> {
    match vis.node {
        VisibilityKind::Public => Cow::from("pub "),
        VisibilityKind::Inherited => Cow::from(""),
        VisibilityKind::Crate(CrateSugar::PubCrate) => Cow::from("pub(crate) "),
        VisibilityKind::Crate(CrateSugar::JustCrate) => Cow::from("crate "),
        VisibilityKind::Restricted { ref path, .. } => {
            let Path { ref segments, .. } = **path;
            let mut segments_iter = segments.iter().map(|seg| rewrite_ident(context, seg.ident));
            if path.is_global() {
                segments_iter
                    .next()
                    .expect("Non-global path in pub(restricted)?");
            }
            let is_keyword = |s: &str| s == "self" || s == "super";
            let path = segments_iter.collect::<Vec<_>>().join("::");
            let in_str = if is_keyword(&path) { "" } else { "in " };

            Cow::from(format!("pub({}{}) ", in_str, path))
        }
    }
}

#[inline]
pub(crate) fn format_async(is_async: ast::IsAsync) -> &'static str {
    match is_async {
        ast::IsAsync::Async { .. } => "async ",
        ast::IsAsync::NotAsync => "",
    }
}

#[inline]
pub(crate) fn format_constness(constness: ast::Constness) -> &'static str {
    match constness {
        ast::Constness::Const => "const ",
        ast::Constness::NotConst => "",
    }
}

#[inline]
pub(crate) fn format_defaultness(defaultness: ast::Defaultness) -> &'static str {
    match defaultness {
        ast::Defaultness::Default => "default ",
        ast::Defaultness::Final => "",
    }
}

#[inline]
pub(crate) fn format_unsafety(unsafety: ast::Unsafety) -> &'static str {
    match unsafety {
        ast::Unsafety::Unsafe => "unsafe ",
        ast::Unsafety::Normal => "",
    }
}

#[inline]
pub(crate) fn format_auto(is_auto: ast::IsAuto) -> &'static str {
    match is_auto {
        ast::IsAuto::Yes => "auto ",
        ast::IsAuto::No => "",
    }
}

#[inline]
pub(crate) fn format_mutability(mutability: ast::Mutability) -> &'static str {
    match mutability {
        ast::Mutability::Mutable => "mut ",
        ast::Mutability::Immutable => "",
    }
}

#[inline]
pub(crate) fn format_abi(abi: abi::Abi, explicit_abi: bool, is_mod: bool) -> Cow<'static, str> {
    if abi == abi::Abi::Rust && !is_mod {
        Cow::from("")
    } else if abi == abi::Abi::C && !explicit_abi {
        Cow::from("extern ")
    } else {
        Cow::from(format!("extern {} ", abi))
    }
}

#[inline]
// Transform `Vec<syntax::ptr::P<T>>` into `Vec<&T>`
pub(crate) fn ptr_vec_to_ref_vec<T>(vec: &[ptr::P<T>]) -> Vec<&T> {
    vec.iter().map(|x| &**x).collect::<Vec<_>>()
}

#[inline]
pub(crate) fn filter_attributes(
    attrs: &[ast::Attribute],
    style: ast::AttrStyle,
) -> Vec<ast::Attribute> {
    attrs
        .iter()
        .filter(|a| a.style == style)
        .cloned()
        .collect::<Vec<_>>()
}

#[inline]
pub(crate) fn inner_attributes(attrs: &[ast::Attribute]) -> Vec<ast::Attribute> {
    filter_attributes(attrs, ast::AttrStyle::Inner)
}

#[inline]
pub(crate) fn outer_attributes(attrs: &[ast::Attribute]) -> Vec<ast::Attribute> {
    filter_attributes(attrs, ast::AttrStyle::Outer)
}

#[inline]
pub(crate) fn is_single_line(s: &str) -> bool {
    s.chars().find(|&c| c == '\n').is_none()
}

#[inline]
pub(crate) fn first_line_contains_single_line_comment(s: &str) -> bool {
    s.lines().next().map_or(false, |l| l.contains("//"))
}

#[inline]
pub(crate) fn last_line_contains_single_line_comment(s: &str) -> bool {
    s.lines().last().map_or(false, |l| l.contains("//"))
}

#[inline]
pub(crate) fn is_attributes_extendable(attrs_str: &str) -> bool {
    !attrs_str.contains('\n') && !last_line_contains_single_line_comment(attrs_str)
}

// The width of the first line in s.
#[inline]
pub(crate) fn first_line_width(s: &str) -> usize {
    unicode_str_width(s.splitn(2, '\n').next().unwrap_or(""))
}

// The width of the last line in s.
#[inline]
pub(crate) fn last_line_width(s: &str) -> usize {
    unicode_str_width(s.rsplitn(2, '\n').next().unwrap_or(""))
}

// The total used width of the last line.
#[inline]
pub(crate) fn last_line_used_width(s: &str, offset: usize) -> usize {
    if s.contains('\n') {
        last_line_width(s)
    } else {
        offset + unicode_str_width(s)
    }
}

#[inline]
pub(crate) fn trimmed_last_line_width(s: &str) -> usize {
    unicode_str_width(match s.rfind('\n') {
        Some(n) => s[(n + 1)..].trim(),
        None => s.trim(),
    })
}

#[inline]
pub(crate) fn last_line_extendable(s: &str) -> bool {
    if s.ends_with("\"#") {
        return true;
    }
    for c in s.chars().rev() {
        match c {
            '(' | ')' | ']' | '}' | '?' | '>' => continue,
            '\n' => break,
            _ if c.is_whitespace() => continue,
            _ => return false,
        }
    }
    true
}

#[inline]
fn is_skip(meta_item: &MetaItem) -> bool {
    match meta_item.node {
        MetaItemKind::Word => {
            let path_str = meta_item.ident.to_string();
            path_str == SKIP_ANNOTATION || path_str == DEPR_SKIP_ANNOTATION
        }
        MetaItemKind::List(ref l) => {
            meta_item.name() == "cfg_attr" && l.len() == 2 && is_skip_nested(&l[1])
        }
        _ => false,
    }
}

#[inline]
fn is_skip_nested(meta_item: &NestedMetaItem) -> bool {
    match meta_item.node {
        NestedMetaItemKind::MetaItem(ref mi) => is_skip(mi),
        NestedMetaItemKind::Literal(_) => false,
    }
}

#[inline]
pub(crate) fn contains_skip(attrs: &[Attribute]) -> bool {
    attrs
        .iter()
        .any(|a| a.meta().map_or(false, |a| is_skip(&a)))
}

#[inline]
pub(crate) fn semicolon_for_expr(context: &RewriteContext<'_>, expr: &ast::Expr) -> bool {
    match expr.node {
        ast::ExprKind::Ret(..) | ast::ExprKind::Continue(..) | ast::ExprKind::Break(..) => {
            context.config.trailing_semicolon()
        }
        _ => false,
    }
}

#[inline]
pub(crate) fn semicolon_for_stmt(context: &RewriteContext<'_>, stmt: &ast::Stmt) -> bool {
    match stmt.node {
        ast::StmtKind::Semi(ref expr) => match expr.node {
            ast::ExprKind::While(..)
            | ast::ExprKind::WhileLet(..)
            | ast::ExprKind::Loop(..)
            | ast::ExprKind::ForLoop(..) => false,
            ast::ExprKind::Break(..) | ast::ExprKind::Continue(..) | ast::ExprKind::Ret(..) => {
                context.config.trailing_semicolon()
            }
            _ => true,
        },
        ast::StmtKind::Expr(..) => false,
        _ => true,
    }
}

#[inline]
pub(crate) fn stmt_expr(stmt: &ast::Stmt) -> Option<&ast::Expr> {
    match stmt.node {
        ast::StmtKind::Expr(ref expr) => Some(expr),
        _ => None,
    }
}

#[inline]
pub(crate) fn count_newlines(input: &str) -> usize {
    // Using bytes to omit UTF-8 decoding
    bytecount::count(input.as_bytes(), b'\n')
}

// For format_missing and last_pos, need to use the source callsite (if applicable).
// Required as generated code spans aren't guaranteed to follow on from the last span.
macro_rules! source {
    ($this:ident, $sp:expr) => {
        $sp.source_callsite()
    };
}

pub(crate) fn mk_sp(lo: BytePos, hi: BytePos) -> Span {
    Span::new(lo, hi, NO_EXPANSION)
}

// Returns `true` if the given span does not intersect with file lines.
macro_rules! out_of_file_lines_range {
    ($self:ident, $span:expr) => {
        !$self.config.file_lines().is_all()
            && !$self
                .config
                .file_lines()
                .intersects(&$self.source_map.lookup_line_range($span))
    };
}

macro_rules! skip_out_of_file_lines_range {
    ($self:ident, $span:expr) => {
        if out_of_file_lines_range!($self, $span) {
            return None;
        }
    };
}

macro_rules! skip_out_of_file_lines_range_visitor {
    ($self:ident, $span:expr) => {
        if out_of_file_lines_range!($self, $span) {
            $self.push_rewrite($span, None);
            return;
        }
    };
}

// Wraps String in an Option. Returns Some when the string adheres to the
// Rewrite constraints defined for the Rewrite trait and None otherwise.
pub(crate) fn wrap_str(s: String, max_width: usize, shape: Shape) -> Option<String> {
    if is_valid_str(&filter_normal_code(&s), max_width, shape) {
        Some(s)
    } else {
        None
    }
}

fn is_valid_str(snippet: &str, max_width: usize, shape: Shape) -> bool {
    if !snippet.is_empty() {
        // First line must fits with `shape.width`.
        if first_line_width(snippet) > shape.width {
            return false;
        }
        // If the snippet does not include newline, we are done.
        if is_single_line(snippet) {
            return true;
        }
        // The other lines must fit within the maximum width.
        if snippet
            .lines()
            .skip(1)
            .any(|line| unicode_str_width(line) > max_width)
        {
            return false;
        }
        // A special check for the last line, since the caller may
        // place trailing characters on this line.
        if last_line_width(snippet) > shape.used_width() + shape.width {
            return false;
        }
    }
    true
}

#[inline]
pub(crate) fn colon_spaces(config: &Config) -> &'static str {
    let before = config.space_before_colon();
    let after = config.space_after_colon();
    match (before, after) {
        (true, true) => " : ",
        (true, false) => " :",
        (false, true) => ": ",
        (false, false) => ":",
    }
}

#[inline]
pub(crate) fn left_most_sub_expr(e: &ast::Expr) -> &ast::Expr {
    match e.node {
        ast::ExprKind::Call(ref e, _)
        | ast::ExprKind::Binary(_, ref e, _)
        | ast::ExprKind::Cast(ref e, _)
        | ast::ExprKind::Type(ref e, _)
        | ast::ExprKind::Assign(ref e, _)
        | ast::ExprKind::AssignOp(_, ref e, _)
        | ast::ExprKind::Field(ref e, _)
        | ast::ExprKind::Index(ref e, _)
        | ast::ExprKind::Range(Some(ref e), _, _)
        | ast::ExprKind::Try(ref e) => left_most_sub_expr(e),
        _ => e,
    }
}

#[inline]
pub(crate) fn starts_with_newline(s: &str) -> bool {
    s.starts_with('\n') || s.starts_with("\r\n")
}

#[inline]
pub(crate) fn first_line_ends_with(s: &str, c: char) -> bool {
    s.lines().next().map_or(false, |l| l.ends_with(c))
}

// States whether an expression's last line exclusively consists of closing
// parens, braces, and brackets in its idiomatic formatting.
pub(crate) fn is_block_expr(context: &RewriteContext<'_>, expr: &ast::Expr, repr: &str) -> bool {
    match expr.node {
        ast::ExprKind::Mac(..)
        | ast::ExprKind::Call(..)
        | ast::ExprKind::MethodCall(..)
        | ast::ExprKind::Array(..)
        | ast::ExprKind::Struct(..)
        | ast::ExprKind::While(..)
        | ast::ExprKind::WhileLet(..)
        | ast::ExprKind::If(..)
        | ast::ExprKind::IfLet(..)
        | ast::ExprKind::Block(..)
        | ast::ExprKind::Loop(..)
        | ast::ExprKind::ForLoop(..)
        | ast::ExprKind::Match(..) => repr.contains('\n'),
        ast::ExprKind::Paren(ref expr)
        | ast::ExprKind::Binary(_, _, ref expr)
        | ast::ExprKind::Index(_, ref expr)
        | ast::ExprKind::Unary(_, ref expr)
        | ast::ExprKind::Closure(_, _, _, _, ref expr, _)
        | ast::ExprKind::Try(ref expr)
        | ast::ExprKind::Yield(Some(ref expr)) => is_block_expr(context, expr, repr),
        // This can only be a string lit
        ast::ExprKind::Lit(_) => {
            repr.contains('\n') && trimmed_last_line_width(repr) <= context.config.tab_spaces()
        }
        _ => false,
    }
}

/// Removes trailing spaces from the specified snippet. We do not remove spaces
/// inside strings or comments.
pub(crate) fn remove_trailing_white_spaces(text: &str) -> String {
    let mut buffer = String::with_capacity(text.len());
    let mut space_buffer = String::with_capacity(128);
    for (char_kind, c) in CharClasses::new(text.chars()) {
        match c {
            '\n' => {
                if char_kind == FullCodeCharKind::InString {
                    buffer.push_str(&space_buffer);
                }
                space_buffer.clear();
                buffer.push('\n');
            }
            _ if c.is_whitespace() => {
                space_buffer.push(c);
            }
            _ => {
                if !space_buffer.is_empty() {
                    buffer.push_str(&space_buffer);
                    space_buffer.clear();
                }
                buffer.push(c);
            }
        }
    }
    buffer
}

/// Indent each line according to the specified `indent`.
/// e.g.
///
/// ```rust,ignore
/// foo!{
/// x,
/// y,
/// foo(
///     a,
///     b,
///     c,
/// ),
/// }
/// ```
///
/// will become
///
/// ```rust,ignore
/// foo!{
///     x,
///     y,
///     foo(
///         a,
///         b,
///         c,
///     ),
/// }
/// ```
pub(crate) fn trim_left_preserve_layout(
    orig: &str,
    indent: Indent,
    config: &Config,
) -> Option<String> {
    let mut lines = LineClasses::new(orig);
    let first_line = lines.next().map(|(_, s)| s.trim_end().to_owned())?;
    let mut trimmed_lines = Vec::with_capacity(16);

    let mut veto_trim = false;
    let min_prefix_space_width = lines
        .filter_map(|(kind, line)| {
            let mut trimmed = true;
            let prefix_space_width = if is_empty_line(&line) {
                None
            } else {
                Some(get_prefix_space_width(config, &line))
            };

            // just InString{Commented} in order to allow the start of a string to be indented
            let new_veto_trim_value = (kind == FullCodeCharKind::InString
                || (config.version() == Version::Two
                    && kind == FullCodeCharKind::InStringCommented))
                && !line.ends_with('\\');
            let line = if veto_trim || new_veto_trim_value {
                veto_trim = new_veto_trim_value;
                trimmed = false;
                line
            } else {
                line.trim().to_owned()
            };
            trimmed_lines.push((trimmed, line, prefix_space_width));

            // Because there is a veto against trimming and indenting lines within a string,
            // such lines should not be taken into account when computing the minimum.
            match kind {
                FullCodeCharKind::InStringCommented | FullCodeCharKind::EndStringCommented
                    if config.version() == Version::Two =>
                {
                    None
                }
                FullCodeCharKind::InString | FullCodeCharKind::EndString => None,
                _ => prefix_space_width,
            }
        })
        .min()?;

    Some(
        first_line
            + "\n"
            + &trimmed_lines
                .iter()
                .map(
                    |&(trimmed, ref line, prefix_space_width)| match prefix_space_width {
                        _ if !trimmed => line.to_owned(),
                        Some(original_indent_width) => {
                            let new_indent_width = indent.width()
                                + original_indent_width.saturating_sub(min_prefix_space_width);
                            let new_indent = Indent::from_width(config, new_indent_width);
                            format!("{}{}", new_indent.to_string(config), line)
                        }
                        None => String::new(),
                    },
                )
                .collect::<Vec<_>>()
                .join("\n"),
    )
}

/// Based on the given line, determine if the next line can be indented or not.
/// This allows to preserve the indentation of multi-line literals.
pub(crate) fn indent_next_line(kind: FullCodeCharKind, line: &str, config: &Config) -> bool {
    !(kind.is_string() || (config.version() == Version::Two && kind.is_commented_string()))
        || line.ends_with('\\')
}

pub(crate) fn is_empty_line(s: &str) -> bool {
    s.is_empty() || s.chars().all(char::is_whitespace)
}

fn get_prefix_space_width(config: &Config, s: &str) -> usize {
    let mut width = 0;
    for c in s.chars() {
        match c {
            ' ' => width += 1,
            '\t' => width += config.tab_spaces(),
            _ => return width,
        }
    }
    width
}

pub(crate) trait NodeIdExt {
    fn root() -> Self;
}

impl NodeIdExt for NodeId {
    fn root() -> NodeId {
        NodeId::placeholder_from_mark(Mark::root())
    }
}

pub(crate) fn unicode_str_width(s: &str) -> usize {
    s.width()
}

<<<<<<< HEAD
#[cfg(windows)]
pub fn absolute_path<P: AsRef<path::Path>>(p: P) -> io::Result<path::PathBuf> {
    use std::ffi::OsString;
    use std::iter::once;
    use std::os::windows::ffi::{OsStrExt, OsStringExt};
    use std::ptr::null_mut;
    use winapi::um::errhandlingapi::GetLastError;
    use winapi::um::fileapi::GetFullPathNameW;

    // FIXME: This `MAX_PATH` may be valid only from Windows 10, version 1607.
    // https://docs.microsoft.com/ja-jp/windows/desktop/FileIO/naming-a-file#paths
    const MAX_PATH: usize = 32767;
    let wide: Vec<u16> = p
        .as_ref()
        .as_os_str()
        .encode_wide()
        .chain(once(0))
        .collect();
    let mut buffer: Vec<u16> = vec![0; MAX_PATH];
    unsafe {
        let result = GetFullPathNameW(
            wide.as_ptr(),
            MAX_PATH as u32,
            buffer.as_mut_ptr(),
            null_mut(),
        );
        if result == 0 {
            Err(std::io::Error::from_raw_os_error(GetLastError() as i32))
        } else {
            Ok(path::PathBuf::from(OsString::from_wide(
                &buffer[..result as usize],
            )))
        }
    }
}

#[cfg(not(windows))]
pub fn absolute_path<P: AsRef<path::Path>>(p: P) -> io::Result<path::PathBuf> {
    std::fs::canonicalize(p)
=======
pub(crate) fn get_skip_macro_names(attrs: &[ast::Attribute]) -> Vec<String> {
    let mut skip_macro_names = vec![];
    for attr in attrs {
        // syntax::ast::Path is implemented partialEq
        // but it is designed for segments.len() == 1
        if format!("{}", attr.path) != "rustfmt::skip::macros" {
            continue;
        }

        if let Some(list) = attr.meta_item_list() {
            for spanned in list {
                if let Some(name) = spanned.name() {
                    skip_macro_names.push(name.to_string());
                }
            }
        }
    }
    skip_macro_names
>>>>>>> cc97eaf9
}

#[cfg(test)]
mod test {
    use super::*;

    #[test]
    fn test_remove_trailing_white_spaces() {
        let s = "    r#\"\n        test\n    \"#";
        assert_eq!(remove_trailing_white_spaces(&s), s);
    }

    #[test]
    fn test_trim_left_preserve_layout() {
        let s = "aaa\n\tbbb\n    ccc";
        let config = Config::default();
        let indent = Indent::new(4, 0);
        assert_eq!(
            trim_left_preserve_layout(&s, indent, &config),
            Some("aaa\n    bbb\n    ccc".to_string())
        );
    }
}<|MERGE_RESOLUTION|>--- conflicted
+++ resolved
@@ -616,7 +616,6 @@
     s.width()
 }
 
-<<<<<<< HEAD
 #[cfg(windows)]
 pub fn absolute_path<P: AsRef<path::Path>>(p: P) -> io::Result<path::PathBuf> {
     use std::ffi::OsString;
@@ -656,7 +655,8 @@
 #[cfg(not(windows))]
 pub fn absolute_path<P: AsRef<path::Path>>(p: P) -> io::Result<path::PathBuf> {
     std::fs::canonicalize(p)
-=======
+}
+
 pub(crate) fn get_skip_macro_names(attrs: &[ast::Attribute]) -> Vec<String> {
     let mut skip_macro_names = vec![];
     for attr in attrs {
@@ -675,7 +675,6 @@
         }
     }
     skip_macro_names
->>>>>>> cc97eaf9
 }
 
 #[cfg(test)]
