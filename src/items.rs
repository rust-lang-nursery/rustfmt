// Copyright 2015 The Rust Project Developers. See the COPYRIGHT
// file at the top-level directory of this distribution and at
// http://rust-lang.org/COPYRIGHT.
//
// Licensed under the Apache License, Version 2.0 <LICENSE-APACHE or
// http://www.apache.org/licenses/LICENSE-2.0> or the MIT license
// <LICENSE-MIT or http://opensource.org/licenses/MIT>, at your
// option. This file may not be copied, modified, or distributed
// except according to those terms.

// Formatting top-level items - functions, structs, enums, traits, impls.

use std::borrow::Cow;
use std::cmp::min;

use syntax::{abi, ast, ptr, symbol};
use syntax::ast::{CrateSugar, ImplItem};
use syntax::codemap::{BytePos, Span};
use syntax::visit;

use spanned::Spanned;
use codemap::{LineRangeUtils, SpanUtils};
use comment::{combine_strs_with_missing_comments, contains_comment, recover_comment_removed,
              recover_missing_comment_in_span, rewrite_missing_comment, FindUncommented};
use config::{BraceStyle, Config, Density, IndentStyle, ReturnIndent, Style};
use expr::{format_expr, is_empty_block, is_simple_block_stmt, rewrite_assign_rhs,
           rewrite_call_inner, ExprType};
use lists::{definitive_tactic, itemize_list, write_list, DefinitiveListTactic, ListFormatting,
            ListItem, ListTactic, Separator, SeparatorPlace, SeparatorTactic};
use rewrite::{Rewrite, RewriteContext};
use shape::{Indent, Shape};
use types::join_bounds;
use utils::{colon_spaces, contains_skip, end_typaram, first_line_width, format_abi,
            format_constness, format_defaultness, format_mutability, format_unsafety,
            format_visibility, is_attributes_extendable, last_line_contains_single_line_comment,
            last_line_used_width, last_line_width, mk_sp, semicolon_for_expr, starts_with_newline,
            stmt_expr, trim_newlines, trimmed_last_line_width};
use vertical::rewrite_with_alignment;
use visitor::FmtVisitor;

fn type_annotation_separator(config: &Config) -> &str {
    colon_spaces(
        config.space_before_type_annotation(),
        config.space_after_type_annotation_colon(),
    )
}

// Statements of the form
// let pat: ty = init;
impl Rewrite for ast::Local {
    fn rewrite(&self, context: &RewriteContext, shape: Shape) -> Option<String> {
        debug!(
            "Local::rewrite {:?} {} {:?}",
            self,
            shape.width,
            shape.indent
        );

        skip_out_of_file_lines_range!(context, self.span);

        if contains_skip(&self.attrs) {
            return None;
        }

        let attrs_str = self.attrs.rewrite(context, shape)?;
        let mut result = if attrs_str.is_empty() {
            "let ".to_owned()
        } else {
            combine_strs_with_missing_comments(
                context,
                &attrs_str,
                "let ",
                mk_sp(
                    self.attrs.last().map(|a| a.span.hi()).unwrap(),
                    self.span.lo(),
                ),
                shape,
                false,
            )?
        };

        // 4 = "let ".len()
        let pat_shape = shape.offset_left(4)?;
        // 1 = ;
        let pat_shape = pat_shape.sub_width(1)?;
        let pat_str = self.pat.rewrite(context, pat_shape)?;
        result.push_str(&pat_str);

        // String that is placed within the assignment pattern and expression.
        let infix = {
            let mut infix = String::with_capacity(32);

            if let Some(ref ty) = self.ty {
                let separator = type_annotation_separator(context.config);
                let indent = shape.indent + last_line_width(&result) + separator.len();
                // 1 = ;
                let budget = shape.width.checked_sub(indent.width() + 1)?;
                let rewrite = ty.rewrite(context, Shape::legacy(budget, indent))?;

                infix.push_str(separator);
                infix.push_str(&rewrite);
            }

            if self.init.is_some() {
                infix.push_str(" =");
            }

            infix
        };

        result.push_str(&infix);

        if let Some(ref ex) = self.init {
            // 1 = trailing semicolon;
            let nested_shape = shape.sub_width(1)?;

            result = rewrite_assign_rhs(context, result, ex, nested_shape)?;
        }

        result.push(';');
        Some(result)
    }
}

// TODO convert to using rewrite style rather than visitor
// TODO format modules in this style
#[allow(dead_code)]
struct Item<'a> {
    keyword: &'static str,
    abi: Cow<'static, str>,
    vis: Option<&'a ast::Visibility>,
    body: Vec<BodyElement<'a>>,
    span: Span,
}

impl<'a> Item<'a> {
    fn from_foreign_mod(fm: &'a ast::ForeignMod, span: Span, config: &Config) -> Item<'a> {
        Item {
            keyword: "",
            abi: format_abi(fm.abi, config.force_explicit_abi(), true),
            vis: None,
            body: fm.items
                .iter()
                .map(|i| BodyElement::ForeignItem(i))
                .collect(),
            span: span,
        }
    }
}

enum BodyElement<'a> {
    // Stmt(&'a ast::Stmt),
    // Field(&'a ast::Field),
    // Variant(&'a ast::Variant),
    // Item(&'a ast::Item),
    ForeignItem(&'a ast::ForeignItem),
}

/// Represents a fn's signature.
pub struct FnSig<'a> {
    decl: &'a ast::FnDecl,
    generics: &'a ast::Generics,
    abi: abi::Abi,
    constness: ast::Constness,
    defaultness: ast::Defaultness,
    unsafety: ast::Unsafety,
    visibility: ast::Visibility,
}

impl<'a> FnSig<'a> {
    pub fn new(
        decl: &'a ast::FnDecl,
        generics: &'a ast::Generics,
        vis: ast::Visibility,
    ) -> FnSig<'a> {
        FnSig {
            decl: decl,
            generics: generics,
            abi: abi::Abi::Rust,
            constness: ast::Constness::NotConst,
            defaultness: ast::Defaultness::Final,
            unsafety: ast::Unsafety::Normal,
            visibility: vis,
        }
    }

    pub fn from_method_sig(
        method_sig: &'a ast::MethodSig,
        generics: &'a ast::Generics,
    ) -> FnSig<'a> {
        FnSig {
            unsafety: method_sig.unsafety,
            constness: method_sig.constness.node,
            defaultness: ast::Defaultness::Final,
            abi: method_sig.abi,
            decl: &*method_sig.decl,
            generics: generics,
            visibility: ast::Visibility::Inherited,
        }
    }

    pub fn from_fn_kind(
        fn_kind: &'a visit::FnKind,
        generics: &'a ast::Generics,
        decl: &'a ast::FnDecl,
        defualtness: ast::Defaultness,
    ) -> FnSig<'a> {
        match *fn_kind {
            visit::FnKind::ItemFn(_, unsafety, constness, abi, visibility, _) => FnSig {
                decl: decl,
                generics: generics,
                abi: abi,
                constness: constness.node,
                defaultness: defualtness,
                unsafety: unsafety,
                visibility: visibility.clone(),
            },
            visit::FnKind::Method(_, ref method_sig, vis, _) => {
                let mut fn_sig = FnSig::from_method_sig(method_sig, generics);
                fn_sig.defaultness = defualtness;
                if let Some(vis) = vis {
                    fn_sig.visibility = vis.clone();
                }
                fn_sig
            }
            _ => unreachable!(),
        }
    }

    fn to_str(&self, context: &RewriteContext) -> String {
        let mut result = String::with_capacity(128);
        // Vis defaultness constness unsafety abi.
        result.push_str(&*format_visibility(&self.visibility));
        result.push_str(format_defaultness(self.defaultness));
        result.push_str(format_constness(self.constness));
        result.push_str(format_unsafety(self.unsafety));
        result.push_str(&format_abi(
            self.abi,
            context.config.force_explicit_abi(),
            false,
        ));
        result
    }
}

impl<'a> FmtVisitor<'a> {
    fn format_item(&mut self, item: Item) {
        self.buffer.push_str(&item.abi);

        let snippet = self.snippet(item.span);
        let brace_pos = snippet.find_uncommented("{").unwrap();

        self.buffer.push_str("{");
        if !item.body.is_empty() || contains_comment(&snippet[brace_pos..]) {
            // FIXME: this skips comments between the extern keyword and the opening
            // brace.
            self.last_pos = item.span.lo() + BytePos(brace_pos as u32 + 1);
            self.block_indent = self.block_indent.block_indent(self.config);

            if item.body.is_empty() {
                self.format_missing_no_indent(item.span.hi() - BytePos(1));
                self.block_indent = self.block_indent.block_unindent(self.config);

                self.buffer
                    .push_str(&self.block_indent.to_string(self.config));
            } else {
                for item in &item.body {
                    self.format_body_element(item);
                }

                self.block_indent = self.block_indent.block_unindent(self.config);
                self.format_missing_with_indent(item.span.hi() - BytePos(1));
            }
        }

        self.buffer.push_str("}");
        self.last_pos = item.span.hi();
    }

    fn format_body_element(&mut self, element: &BodyElement) {
        match *element {
            BodyElement::ForeignItem(item) => self.format_foreign_item(item),
        }
    }

    pub fn format_foreign_mod(&mut self, fm: &ast::ForeignMod, span: Span) {
        let item = Item::from_foreign_mod(fm, span, self.config);
        self.format_item(item);
    }


    fn format_foreign_item(&mut self, item: &ast::ForeignItem) {
        let rewrite = item.rewrite(&self.get_context(), self.shape());
        self.push_rewrite(item.span(), rewrite);
        self.last_pos = item.span.hi();
    }

    pub fn rewrite_fn(
        &mut self,
        indent: Indent,
        ident: ast::Ident,
        fn_sig: &FnSig,
        span: Span,
        block: &ast::Block,
    ) -> Option<String> {
        let context = self.get_context();

        let has_body =
            !is_empty_block(block, self.codemap) || !context.config.fn_empty_single_line();
        let mut newline_brace =
            newline_for_brace(self.config, &fn_sig.generics.where_clause, has_body);

        let (mut result, force_newline_brace) =
            rewrite_fn_base(&context, indent, ident, fn_sig, span, newline_brace, true)?;

        if self.config.fn_brace_style() == BraceStyle::AlwaysNextLine || force_newline_brace {
            newline_brace = true;
        } else if last_line_width(&result) + 2 > self.shape().width {
            // 2 = ` {`
            newline_brace = true;
        } else if !result.contains('\n') {
            newline_brace = false;
        }

        // Prepare for the function body by possibly adding a newline and
        // indent.
        // FIXME we'll miss anything between the end of the signature and the
        // start of the body, but we need more spans from the compiler to solve
        // this.
        if newline_brace {
            result.push('\n');
            result.push_str(&indent.to_string(self.config));
        } else {
            result.push(' ');
        }

        self.single_line_fn(&result, block).or_else(|| Some(result))
    }

    pub fn rewrite_required_fn(
        &mut self,
        indent: Indent,
        ident: ast::Ident,
        sig: &ast::MethodSig,
        generics: &ast::Generics,
        span: Span,
    ) -> Option<String> {
        // Drop semicolon or it will be interpreted as comment.
        let span = mk_sp(span.lo(), span.hi() - BytePos(1));
        let context = self.get_context();

        let (mut result, _) = rewrite_fn_base(
            &context,
            indent,
            ident,
            &FnSig::from_method_sig(sig, generics),
            span,
            false,
            false,
        )?;

        // Re-attach semicolon
        result.push(';');

        Some(result)
    }

    fn single_line_fn(&self, fn_str: &str, block: &ast::Block) -> Option<String> {
        if fn_str.contains('\n') {
            return None;
        }

        let codemap = self.get_context().codemap;

        if self.config.fn_empty_single_line() && is_empty_block(block, codemap)
            && self.block_indent.width() + fn_str.len() + 2 <= self.config.max_width()
        {
            return Some(format!("{}{{}}", fn_str));
        }

        if self.config.fn_single_line() && is_simple_block_stmt(block, codemap) {
            let rewrite = {
                if let Some(stmt) = block.stmts.first() {
                    match stmt_expr(stmt) {
                        Some(e) => {
                            let suffix = if semicolon_for_expr(&self.get_context(), e) {
                                ";"
                            } else {
                                ""
                            };

                            format_expr(e, ExprType::Statement, &self.get_context(), self.shape())
                                .map(|s| s + suffix)
                                .or_else(|| Some(self.snippet(e.span)))
                        }
                        None => stmt.rewrite(&self.get_context(), self.shape()),
                    }
                } else {
                    None
                }
            };

            if let Some(res) = rewrite {
                let width = self.block_indent.width() + fn_str.len() + res.len() + 4;
                if !res.contains('\n') && width <= self.config.max_width() {
                    return Some(format!("{}{{ {} }}", fn_str, res));
                }
            }
        }

        None
    }

    pub fn visit_enum(
        &mut self,
        ident: ast::Ident,
        vis: &ast::Visibility,
        enum_def: &ast::EnumDef,
        generics: &ast::Generics,
        span: Span,
    ) {
        let enum_header = format_header("enum ", ident, vis);
        self.buffer.push_str(&enum_header);

        let enum_snippet = self.snippet(span);
        let brace_pos = enum_snippet.find_uncommented("{").unwrap();
        let body_start = span.lo() + BytePos(brace_pos as u32 + 1);
        let generics_str = format_generics(
            &self.get_context(),
            generics,
            "{",
            "{",
            self.config.item_brace_style(),
            enum_def.variants.is_empty(),
            self.block_indent,
            mk_sp(span.lo(), body_start),
            last_line_width(&enum_header),
        ).unwrap();
        self.buffer.push_str(&generics_str);

        self.last_pos = body_start;

        self.block_indent = self.block_indent.block_indent(self.config);
        let variant_list = self.format_variant_list(enum_def, body_start, span.hi() - BytePos(1));
        match variant_list {
            Some(ref body_str) => self.buffer.push_str(body_str),
            None => if contains_comment(&enum_snippet[brace_pos..]) {
                self.format_missing_no_indent(span.hi() - BytePos(1))
            },
        }
        self.block_indent = self.block_indent.block_unindent(self.config);

        if variant_list.is_some() || contains_comment(&enum_snippet[brace_pos..]) {
            self.buffer
                .push_str(&self.block_indent.to_string(self.config));
        }
        self.buffer.push_str("}");
        self.last_pos = span.hi();
    }

    // Format the body of an enum definition
    fn format_variant_list(
        &self,
        enum_def: &ast::EnumDef,
        body_lo: BytePos,
        body_hi: BytePos,
    ) -> Option<String> {
        if enum_def.variants.is_empty() {
            return None;
        }
        let mut result = String::with_capacity(1024);
        result.push('\n');
        let indentation = self.block_indent.to_string(self.config);
        result.push_str(&indentation);

        let items = itemize_list(
            self.codemap,
            enum_def.variants.iter(),
            "}",
            |f| if !f.node.attrs.is_empty() {
                f.node.attrs[0].span.lo()
            } else {
                f.span.lo()
            },
            |f| f.span.hi(),
            |f| self.format_variant(f),
            body_lo,
            body_hi,
            false,
        );

        let shape = self.shape().sub_width(2).unwrap();
        let fmt = ListFormatting {
            tactic: DefinitiveListTactic::Vertical,
            separator: ",",
            trailing_separator: self.config.trailing_comma(),
            separator_place: SeparatorPlace::Back,
            shape: shape,
            ends_with_newline: true,
            preserve_newline: true,
            config: self.config,
        };

        let list = write_list(&items.collect::<Vec<_>>(), &fmt)?;
        result.push_str(&list);
        result.push('\n');
        Some(result)
    }

    // Variant of an enum.
    fn format_variant(&self, field: &ast::Variant) -> Option<String> {
        if contains_skip(&field.node.attrs) {
            let lo = field.node.attrs[0].span.lo();
            let span = mk_sp(lo, field.span.hi());
            return Some(self.snippet(span));
        }

        let context = self.get_context();
        let indent = self.block_indent;
        let shape = self.shape();
        let attrs_str = field.node.attrs.rewrite(&context, shape)?;
        let lo = field
            .node
            .attrs
            .last()
            .map_or(field.span.lo(), |attr| attr.span.hi());
        let span = mk_sp(lo, field.span.lo());

        let variant_body = match field.node.data {
            ast::VariantData::Tuple(..) | ast::VariantData::Struct(..) => {
                // FIXME: Should limit the width, as we have a trailing comma
                format_struct(
                    &context,
                    "",
                    field.node.name,
                    &ast::Visibility::Inherited,
                    &field.node.data,
                    None,
                    field.span,
                    indent,
                    Some(self.config.struct_variant_width()),
                )?
            }
            ast::VariantData::Unit(..) => if let Some(ref expr) = field.node.disr_expr {
                let lhs = format!("{} =", field.node.name);
                // 1 = ','
                rewrite_assign_rhs(&context, lhs, expr, shape.sub_width(1)?)?
            } else {
                String::from(field.node.name.to_string())
            },
        };

        let attrs_extendable = attrs_str.is_empty()
            || (context.config.attributes_on_same_line_as_variant()
                && is_attributes_extendable(&attrs_str));
        combine_strs_with_missing_comments(
            &context,
            &attrs_str,
            &variant_body,
            span,
            shape,
            attrs_extendable,
        )
    }
}

pub fn format_impl(
    context: &RewriteContext,
    item: &ast::Item,
    offset: Indent,
    where_span_end: Option<BytePos>,
) -> Option<String> {
    if let ast::ItemKind::Impl(_, _, _, ref generics, _, ref self_ty, ref items) = item.node {
        let mut result = String::with_capacity(128);
        let ref_and_type = format_impl_ref_and_type(context, item, offset)?;
        let indent_str = offset.to_string(context.config);
        let sep = format!("\n{}", &indent_str);
        result.push_str(&ref_and_type);

        let where_budget = if result.contains('\n') {
            context.config.max_width()
        } else {
            context.budget(last_line_width(&result))
        };
        let option = WhereClauseOption::snuggled(&ref_and_type);
        let where_clause_str = rewrite_where_clause(
            context,
            &generics.where_clause,
            context.config.item_brace_style(),
            Shape::legacy(where_budget, offset.block_only()),
            context.config.where_density(),
            "{",
            where_span_end,
            self_ty.span.hi(),
            option,
<<<<<<< HEAD
            false,
        ));
=======
        )?;
>>>>>>> db14ce0c

        // If there is no where clause, we may have missing comments between the trait name and
        // the opening brace.
        if generics.where_clause.predicates.is_empty() {
            if let Some(hi) = where_span_end {
                match recover_missing_comment_in_span(
                    mk_sp(self_ty.span.hi(), hi),
                    Shape::indented(offset, context.config),
                    context,
                    last_line_width(&result),
                ) {
                    Some(ref missing_comment) if !missing_comment.is_empty() => {
                        result.push_str(missing_comment);
                    }
                    _ => (),
                }
            }
        }

        if is_impl_single_line(context, items, &result, &where_clause_str, item)? {
            result.push_str(&where_clause_str);
            if where_clause_str.contains('\n') || last_line_contains_single_line_comment(&result) {
                result.push_str(&format!("{}{{{}}}", &sep, &sep));
            } else {
                result.push_str(" {}");
            }
            return Some(result);
        }

        if !where_clause_str.is_empty() && !where_clause_str.contains('\n') {
            result.push('\n');
            let width = offset.block_indent + context.config.tab_spaces() - 1;
            let where_indent = Indent::new(0, width);
            result.push_str(&where_indent.to_string(context.config));
        }
        result.push_str(&where_clause_str);

        match context.config.item_brace_style() {
            _ if last_line_contains_single_line_comment(&result) => result.push_str(&sep),
            BraceStyle::AlwaysNextLine => result.push_str(&sep),
            BraceStyle::PreferSameLine => result.push(' '),
            BraceStyle::SameLineWhere => if !where_clause_str.is_empty() {
                result.push_str(&sep);
            } else {
                result.push(' ');
            },
        }

        result.push('{');

        let snippet = context.snippet(item.span);
        let open_pos = snippet.find_uncommented("{")? + 1;

        if !items.is_empty() || contains_comment(&snippet[open_pos..]) {
            let mut visitor = FmtVisitor::from_codemap(context.parse_session, context.config);
            visitor.block_indent = offset.block_only().block_indent(context.config);
            visitor.last_pos = item.span.lo() + BytePos(open_pos as u32);

            visitor.visit_attrs(&item.attrs, ast::AttrStyle::Inner);
            for item in items {
                visitor.visit_impl_item(item);
            }

            visitor.format_missing(item.span.hi() - BytePos(1));

            let inner_indent_str = visitor.block_indent.to_string(context.config);
            let outer_indent_str = offset.block_only().to_string(context.config);

            result.push('\n');
            result.push_str(&inner_indent_str);
            result.push_str(trim_newlines(visitor.buffer.to_string().trim()));
            result.push('\n');
            result.push_str(&outer_indent_str);
        }

        if result.chars().last().unwrap() == '{' {
            result.push_str(&sep);
        }
        result.push('}');

        Some(result)
    } else {
        unreachable!();
    }
}

fn is_impl_single_line(
    context: &RewriteContext,
    items: &[ImplItem],
    result: &str,
    where_clause_str: &str,
    item: &ast::Item,
) -> Option<bool> {
    let snippet = context.snippet(item.span);
    let open_pos = snippet.find_uncommented("{")? + 1;

    Some(
        context.config.impl_empty_single_line() && items.is_empty() && !result.contains('\n')
            && result.len() + where_clause_str.len() <= context.config.max_width()
            && !contains_comment(&snippet[open_pos..]),
    )
}

fn format_impl_ref_and_type(
    context: &RewriteContext,
    item: &ast::Item,
    offset: Indent,
) -> Option<String> {
    if let ast::ItemKind::Impl(
        unsafety,
        polarity,
        defaultness,
        ref generics,
        ref trait_ref,
        ref self_ty,
        _,
    ) = item.node
    {
        let mut result = String::with_capacity(128);

        result.push_str(&format_visibility(&item.vis));
        result.push_str(format_defaultness(defaultness));
        result.push_str(format_unsafety(unsafety));
        result.push_str("impl");

        let lo = context.codemap.span_after(item.span, "impl");
        let hi = match *trait_ref {
            Some(ref tr) => tr.path.span.lo(),
            None => self_ty.span.lo(),
        };
        let shape = generics_shape_from_config(
            context.config,
            Shape::indented(offset + last_line_width(&result), context.config),
            0,
        )?;
        let one_line_budget = shape.width.checked_sub(last_line_width(&result) + 2)?;
        let generics_str =
            rewrite_generics_inner(context, generics, shape, one_line_budget, mk_sp(lo, hi))?;

        let polarity_str = if polarity == ast::ImplPolarity::Negative {
            "!"
        } else {
            ""
        };

        if let Some(ref trait_ref) = *trait_ref {
            let result_len = result.len();
            if let Some(trait_ref_str) = rewrite_trait_ref(
                context,
                trait_ref,
                offset,
                &generics_str,
                true,
                polarity_str,
                result_len,
            ) {
                result.push_str(&trait_ref_str);
            } else {
                let generics_str =
                    rewrite_generics_inner(context, generics, shape, 0, mk_sp(lo, hi))?;
                result.push_str(&rewrite_trait_ref(
                    context,
                    trait_ref,
                    offset,
                    &generics_str,
                    false,
                    polarity_str,
                    result_len,
                )?);
            }
        } else {
            result.push_str(&generics_str);
        }

        // Try to put the self type in a single line.
        // ` for`
        let trait_ref_overhead = if trait_ref.is_some() { 4 } else { 0 };
        let curly_brace_overhead = if generics.where_clause.predicates.is_empty() {
            // If there is no where clause adapt budget for type formatting to take space and curly
            // brace into account.
            match context.config.item_brace_style() {
                BraceStyle::AlwaysNextLine => 0,
                _ => 2,
            }
        } else {
            0
        };
        let used_space = last_line_width(&result) + trait_ref_overhead + curly_brace_overhead;
        // 1 = space before the type.
        let budget = context.budget(used_space + 1);
        if let Some(self_ty_str) = self_ty.rewrite(context, Shape::legacy(budget, offset)) {
            if !self_ty_str.contains('\n') {
                if trait_ref.is_some() {
                    result.push_str(" for ");
                } else {
                    result.push(' ');
                }
                result.push_str(&self_ty_str);
                return Some(result);
            }
        }

        // Couldn't fit the self type on a single line, put it on a new line.
        result.push('\n');
        // Add indentation of one additional tab.
        let new_line_offset = offset.block_indent(context.config);
        result.push_str(&new_line_offset.to_string(context.config));
        if trait_ref.is_some() {
            result.push_str("for ");
        }
        let budget = context.budget(last_line_width(&result));
        let type_offset = match context.config.where_style() {
            Style::Legacy => new_line_offset + trait_ref_overhead,
            Style::Rfc => new_line_offset,
        };
        result.push_str(&*self_ty
            .rewrite(context, Shape::legacy(budget, type_offset))?);
        Some(result)
    } else {
        unreachable!();
    }
}

fn rewrite_trait_ref(
    context: &RewriteContext,
    trait_ref: &ast::TraitRef,
    offset: Indent,
    generics_str: &str,
    retry: bool,
    polarity_str: &str,
    result_len: usize,
) -> Option<String> {
    // 1 = space between generics and trait_ref
    let used_space = 1 + polarity_str.len() + last_line_used_width(generics_str, result_len);
    let shape = Shape::indented(offset + used_space, context.config);
    if let Some(trait_ref_str) = trait_ref.rewrite(context, shape) {
        if !(retry && trait_ref_str.contains('\n')) {
            return Some(format!(
                "{} {}{}",
                generics_str,
                polarity_str,
                &trait_ref_str
            ));
        }
    }
    // We could not make enough space for trait_ref, so put it on new line.
    if !retry {
        let offset = offset.block_indent(context.config);
        let shape = Shape::indented(offset, context.config);
        let trait_ref_str = trait_ref.rewrite(context, shape)?;
        Some(format!(
            "{}\n{}{}{}",
            generics_str,
            &offset.to_string(context.config),
            polarity_str,
            &trait_ref_str
        ))
    } else {
        None
    }
}

pub fn format_struct(
    context: &RewriteContext,
    item_name: &str,
    ident: ast::Ident,
    vis: &ast::Visibility,
    struct_def: &ast::VariantData,
    generics: Option<&ast::Generics>,
    span: Span,
    offset: Indent,
    one_line_width: Option<usize>,
) -> Option<String> {
    match *struct_def {
        ast::VariantData::Unit(..) => Some(format_unit_struct(item_name, ident, vis)),
        ast::VariantData::Tuple(ref fields, _) => format_tuple_struct(
            context,
            item_name,
            ident,
            vis,
            fields,
            generics,
            span,
            offset,
        ),
        ast::VariantData::Struct(ref fields, _) => format_struct_struct(
            context,
            item_name,
            ident,
            vis,
            fields,
            generics,
            span,
            offset,
            one_line_width,
        ),
    }
}

pub fn format_trait(context: &RewriteContext, item: &ast::Item, offset: Indent) -> Option<String> {
    if let ast::ItemKind::Trait(unsafety, ref generics, ref type_param_bounds, ref trait_items) =
        item.node
    {
        let mut result = String::with_capacity(128);
        let header = format!(
            "{}{}trait {}",
            format_visibility(&item.vis),
            format_unsafety(unsafety),
            item.ident
        );

        result.push_str(&header);

        let body_lo = context.codemap.span_after(item.span, "{");

        let shape = Shape::indented(offset + last_line_width(&result), context.config);
        let generics_str =
            rewrite_generics(context, generics, shape, mk_sp(item.span.lo(), body_lo))?;
        result.push_str(&generics_str);

        let trait_bound_str = rewrite_trait_bounds(
            context,
            type_param_bounds,
            Shape::indented(offset, context.config),
        )?;
        // If the trait, generics, and trait bound cannot fit on the same line,
        // put the trait bounds on an indented new line
        if offset.width() + last_line_width(&result) + trait_bound_str.len()
            > context.config.comment_width()
        {
            result.push('\n');
            let trait_indent = offset.block_only().block_indent(context.config);
            result.push_str(&trait_indent.to_string(context.config));
        }
        result.push_str(&trait_bound_str);

        let has_body = !trait_items.is_empty();

        let where_density = if (context.config.where_density() == Density::Compressed
            && (!result.contains('\n') || context.config.fn_args_layout() == IndentStyle::Block))
            || (context.config.fn_args_layout() == IndentStyle::Block && result.is_empty())
            || (context.config.where_density() == Density::CompressedIfEmpty && !has_body
                && !result.contains('\n'))
        {
            Density::Compressed
        } else {
            Density::Tall
        };

        let where_budget = context.budget(last_line_width(&result));
        let pos_before_where = if type_param_bounds.is_empty() {
            generics.where_clause.span.lo()
        } else {
            type_param_bounds[type_param_bounds.len() - 1].span().hi()
        };
        let option = WhereClauseOption::snuggled(&generics_str);
        let where_clause_str = rewrite_where_clause(
            context,
            &generics.where_clause,
            context.config.item_brace_style(),
            Shape::legacy(where_budget, offset.block_only()),
            where_density,
            "{",
            None,
            pos_before_where,
            option,
<<<<<<< HEAD
            false,
        ));
=======
        )?;
>>>>>>> db14ce0c
        // If the where clause cannot fit on the same line,
        // put the where clause on a new line
        if !where_clause_str.contains('\n')
            && last_line_width(&result) + where_clause_str.len() + offset.width()
                > context.config.comment_width()
        {
            result.push('\n');
            let width = offset.block_indent + context.config.tab_spaces() - 1;
            let where_indent = Indent::new(0, width);
            result.push_str(&where_indent.to_string(context.config));
        }
        result.push_str(&where_clause_str);

        if generics.where_clause.predicates.is_empty() {
            let item_snippet = context.snippet(item.span);
            if let Some(lo) = item_snippet.chars().position(|c| c == '/') {
                // 1 = `{`
                let comment_hi = body_lo - BytePos(1);
                let comment_lo = item.span.lo() + BytePos(lo as u32);
                if comment_lo < comment_hi {
                    match recover_missing_comment_in_span(
                        mk_sp(comment_lo, comment_hi),
                        Shape::indented(offset, context.config),
                        context,
                        last_line_width(&result),
                    ) {
                        Some(ref missing_comment) if !missing_comment.is_empty() => {
                            result.push_str(missing_comment);
                        }
                        _ => (),
                    }
                }
            }
        }

        match context.config.item_brace_style() {
            _ if last_line_contains_single_line_comment(&result) => {
                result.push('\n');
                result.push_str(&offset.to_string(context.config));
            }
            BraceStyle::AlwaysNextLine => {
                result.push('\n');
                result.push_str(&offset.to_string(context.config));
            }
            BraceStyle::PreferSameLine => result.push(' '),
            BraceStyle::SameLineWhere => if !where_clause_str.is_empty()
                && (!trait_items.is_empty() || result.contains('\n'))
            {
                result.push('\n');
                result.push_str(&offset.to_string(context.config));
            } else {
                result.push(' ');
            },
        }
        result.push('{');

        let snippet = context.snippet(item.span);
        let open_pos = snippet.find_uncommented("{")? + 1;

        if !trait_items.is_empty() || contains_comment(&snippet[open_pos..]) {
            let mut visitor = FmtVisitor::from_codemap(context.parse_session, context.config);
            visitor.block_indent = offset.block_only().block_indent(context.config);
            visitor.last_pos = item.span.lo() + BytePos(open_pos as u32);

            for item in trait_items {
                visitor.visit_trait_item(item);
            }

            visitor.format_missing(item.span.hi() - BytePos(1));

            let inner_indent_str = visitor.block_indent.to_string(context.config);
            let outer_indent_str = offset.block_only().to_string(context.config);

            result.push('\n');
            result.push_str(&inner_indent_str);
            result.push_str(trim_newlines(visitor.buffer.to_string().trim()));
            result.push('\n');
            result.push_str(&outer_indent_str);
        } else if result.contains('\n') {
            result.push('\n');
        }

        result.push('}');
        Some(result)
    } else {
        unreachable!();
    }
}

fn format_unit_struct(item_name: &str, ident: ast::Ident, vis: &ast::Visibility) -> String {
    format!("{};", format_header(item_name, ident, vis))
}

pub fn format_struct_struct(
    context: &RewriteContext,
    item_name: &str,
    ident: ast::Ident,
    vis: &ast::Visibility,
    fields: &[ast::StructField],
    generics: Option<&ast::Generics>,
    span: Span,
    offset: Indent,
    one_line_width: Option<usize>,
) -> Option<String> {
    let mut result = String::with_capacity(1024);

    let header_str = format_header(item_name, ident, vis);
    result.push_str(&header_str);

    let body_lo = context.codemap.span_after(span, "{");

    let generics_str = match generics {
        Some(g) => format_generics(
            context,
            g,
            "{",
            "{",
            context.config.item_brace_style(),
            fields.is_empty(),
            offset,
            mk_sp(span.lo(), body_lo),
            last_line_width(&result),
        )?,
        None => {
            // 3 = ` {}`, 2 = ` {`.
            let overhead = if fields.is_empty() { 3 } else { 2 };
            if (context.config.item_brace_style() == BraceStyle::AlwaysNextLine
                && !fields.is_empty())
                || context.config.max_width() < overhead + result.len()
            {
                format!("\n{}{{", offset.block_only().to_string(context.config))
            } else {
                " {".to_owned()
            }
        }
    };
    // 1 = `}`
    let overhead = if fields.is_empty() { 1 } else { 0 };
    let total_width = result.len() + generics_str.len() + overhead;
    if !generics_str.is_empty() && !generics_str.contains('\n')
        && total_width > context.config.max_width()
    {
        result.push('\n');
        result.push_str(&offset.to_string(context.config));
        result.push_str(generics_str.trim_left());
    } else {
        result.push_str(&generics_str);
    }

    if fields.is_empty() {
        let snippet = context.snippet(mk_sp(body_lo, span.hi() - BytePos(1)));
        if snippet.trim().is_empty() {
            // `struct S {}`
        } else if snippet.trim_right_matches(&[' ', '\t'][..]).ends_with('\n') {
            // fix indent
            result.push_str(snippet.trim_right());
            result.push('\n');
            result.push_str(&offset.to_string(context.config));
        } else {
            result.push_str(&snippet);
        }
        result.push('}');
        return Some(result);
    }

    // 3 = ` ` and ` }`
    let one_line_budget = context.budget(result.len() + 3 + offset.width());
    let one_line_budget =
        one_line_width.map_or(0, |one_line_width| min(one_line_width, one_line_budget));

    let items_str = rewrite_with_alignment(
        fields,
        context,
        Shape::indented(offset, context.config),
        mk_sp(body_lo, span.hi()),
        one_line_budget,
    )?;

    if !items_str.contains('\n') && !result.contains('\n') && items_str.len() <= one_line_budget {
        Some(format!("{} {} }}", result, items_str))
    } else {
        Some(format!(
            "{}\n{}{}\n{}}}",
            result,
            offset
                .block_indent(context.config)
                .to_string(context.config),
            items_str,
            offset.to_string(context.config)
        ))
    }
}

fn format_tuple_struct(
    context: &RewriteContext,
    item_name: &str,
    ident: ast::Ident,
    vis: &ast::Visibility,
    fields: &[ast::StructField],
    generics: Option<&ast::Generics>,
    span: Span,
    offset: Indent,
) -> Option<String> {
    let mut result = String::with_capacity(1024);

    let header_str = format_header(item_name, ident, vis);
    result.push_str(&header_str);

    let body_lo = if fields.is_empty() {
        context.codemap.span_after(span, "(")
    } else {
        fields[0].span.lo()
    };
    let body_hi = if fields.is_empty() {
        context.codemap.span_after(span, ")")
    } else {
        // This is a dirty hack to work around a missing `)` from the span of the last field.
        let last_arg_span = fields[fields.len() - 1].span;
        if context.snippet(last_arg_span).ends_with(')') {
            last_arg_span.hi()
        } else {
            context
                .codemap
                .span_after(mk_sp(last_arg_span.hi(), span.hi()), ")")
        }
    };

    let where_clause_str = match generics {
        Some(generics) => {
            let budget = context.budget(last_line_width(&header_str));
            let shape = Shape::legacy(budget, offset);
            let g_span = mk_sp(span.lo(), body_lo);
            let generics_str = rewrite_generics(context, generics, shape, g_span)?;
            result.push_str(&generics_str);

            let where_budget = context.budget(last_line_width(&result));
            let option = WhereClauseOption::new(true, false);
            rewrite_where_clause(
                context,
                &generics.where_clause,
                context.config.item_brace_style(),
                Shape::legacy(where_budget, offset.block_only()),
                Density::Compressed,
                ";",
                None,
                body_hi,
                option,
<<<<<<< HEAD
                false,
            ))
=======
            )?
>>>>>>> db14ce0c
        }
        None => "".to_owned(),
    };

    if fields.is_empty() {
        // 3 = `();`
        let used_width = last_line_used_width(&result, offset.width()) + 3;
        if used_width > context.config.max_width() {
            result.push('\n');
            result.push_str(&offset
                .block_indent(context.config)
                .to_string(context.config))
        }
        result.push('(');
        let snippet = context.snippet(mk_sp(body_lo, context.codemap.span_before(span, ")")));
        if snippet.is_empty() {
            // `struct S ()`
        } else if snippet.trim_right_matches(&[' ', '\t'][..]).ends_with('\n') {
            result.push_str(snippet.trim_right());
            result.push('\n');
            result.push_str(&offset.to_string(context.config));
        } else {
            result.push_str(&snippet);
        }
        result.push(')');
    } else {
        // 1 = ","
        let body = rewrite_call_inner(
            context,
            "",
            &fields.iter().map(|field| field).collect::<Vec<_>>()[..],
            span,
            Shape::indented(offset, context.config).sub_width(1)?,
            context.config.fn_call_width(),
            false,
        )?;
        result.push_str(&body);
    }

    if !where_clause_str.is_empty() && !where_clause_str.contains('\n')
        && (result.contains('\n')
            || offset.block_indent + result.len() + where_clause_str.len() + 1
                > context.config.max_width())
    {
        // We need to put the where clause on a new line, but we didn't
        // know that earlier, so the where clause will not be indented properly.
        result.push('\n');
        result.push_str(&(offset.block_only() + (context.config.tab_spaces() - 1))
            .to_string(context.config));
    }
    result.push_str(&where_clause_str);

    Some(result)
}

pub fn rewrite_type_alias(
    context: &RewriteContext,
    indent: Indent,
    ident: ast::Ident,
    ty: &ast::Ty,
    generics: &ast::Generics,
    vis: &ast::Visibility,
    span: Span,
) -> Option<String> {
    let mut result = String::with_capacity(128);

    result.push_str(&format_visibility(vis));
    result.push_str("type ");
    result.push_str(&ident.to_string());

    // 2 = `= `
    let shape = Shape::indented(indent + result.len(), context.config).sub_width(2)?;
    let g_span = mk_sp(context.codemap.span_after(span, "type"), ty.span.lo());
    let generics_str = rewrite_generics(context, generics, shape, g_span)?;
    result.push_str(&generics_str);

    let where_budget = context.budget(last_line_width(&result));
    let option = WhereClauseOption::snuggled(&result);
    let where_clause_str = rewrite_where_clause(
        context,
        &generics.where_clause,
        context.config.item_brace_style(),
        Shape::legacy(where_budget, indent),
        context.config.where_density(),
        "=",
        Some(span.hi()),
        generics.span.hi(),
        option,
<<<<<<< HEAD
        false,
    ));
=======
    )?;
>>>>>>> db14ce0c
    result.push_str(&where_clause_str);
    if where_clause_str.is_empty() {
        result.push_str(" = ");
    } else {
        result.push_str(&format!("\n{}= ", indent.to_string(context.config)));
    }

    let line_width = last_line_width(&result);
    // This checked_sub may fail as the extra space after '=' is not taken into account
    // In that case the budget is set to 0 which will make ty.rewrite retry on a new line
    let budget = context.budget(indent.width() + line_width + ";".len());
    let type_indent = indent + line_width;
    // Try to fit the type on the same line
    let ty_str = ty.rewrite(context, Shape::legacy(budget, type_indent))
        .or_else(|| {
            // The line was too short, try to put the type on the next line

            // Remove the space after '='
            result.pop();
            let type_indent = indent.block_indent(context.config);
            result.push('\n');
            result.push_str(&type_indent.to_string(context.config));
            let budget = context.budget(type_indent.width() + ";".len());
            ty.rewrite(context, Shape::legacy(budget, type_indent))
        })?;
    result.push_str(&ty_str);
    result.push_str(";");
    Some(result)
}

fn type_annotation_spacing(config: &Config) -> (&str, &str) {
    (
        if config.space_before_type_annotation() {
            " "
        } else {
            ""
        },
        if config.space_after_type_annotation_colon() {
            " "
        } else {
            ""
        },
    )
}

pub fn rewrite_struct_field_prefix(
    context: &RewriteContext,
    field: &ast::StructField,
) -> Option<String> {
    let vis = format_visibility(&field.vis);
    let type_annotation_spacing = type_annotation_spacing(context.config);
    Some(match field.ident {
        Some(name) => format!("{}{}{}:", vis, name, type_annotation_spacing.0),
        None => format!("{}", vis),
    })
}

impl Rewrite for ast::StructField {
    fn rewrite(&self, context: &RewriteContext, shape: Shape) -> Option<String> {
        rewrite_struct_field(context, self, shape, 0)
    }
}

pub fn rewrite_struct_field(
    context: &RewriteContext,
    field: &ast::StructField,
    shape: Shape,
    lhs_max_width: usize,
) -> Option<String> {
    if contains_skip(&field.attrs) {
        return Some(context.snippet(mk_sp(field.attrs[0].span.lo(), field.span.hi())));
    }

    let type_annotation_spacing = type_annotation_spacing(context.config);
    let prefix = rewrite_struct_field_prefix(context, field)?;

    let attrs_str = field.attrs.rewrite(context, shape)?;
    let attrs_extendable = attrs_str.is_empty()
        || (context.config.attributes_on_same_line_as_field()
            && is_attributes_extendable(&attrs_str));
    let missing_span = if field.attrs.is_empty() {
        mk_sp(field.span.lo(), field.span.lo())
    } else {
        mk_sp(field.attrs.last().unwrap().span.hi(), field.span.lo())
    };
    let mut spacing = String::from(if field.ident.is_some() {
        type_annotation_spacing.1
    } else {
        ""
    });
    // Try to put everything on a single line.
    let attr_prefix = combine_strs_with_missing_comments(
        context,
        &attrs_str,
        &prefix,
        missing_span,
        shape,
        attrs_extendable,
    )?;
    let overhead = last_line_width(&attr_prefix);
    let lhs_offset = lhs_max_width.checked_sub(overhead).unwrap_or(0);
    for _ in 0..lhs_offset {
        spacing.push(' ');
    }
    // In this extreme case we will be missing a space betweeen an attribute and a field.
    if prefix.is_empty() && !attrs_str.is_empty() && attrs_extendable && spacing.is_empty() {
        spacing.push(' ');
    }
    let ty_shape = shape.offset_left(overhead + spacing.len())?;
    if let Some(ref ty) = field.ty.rewrite(context, ty_shape) {
        if !ty.contains('\n') {
            return Some(attr_prefix + &spacing + ty);
        }
    }

    // We must use multiline.
    let new_shape = shape.with_max_width(context.config);
    let ty_rewritten = field.ty.rewrite(context, new_shape)?;

    let field_str = if prefix.is_empty() {
        ty_rewritten
    } else if prefix.len() + first_line_width(&ty_rewritten) + 1 <= shape.width {
        prefix + " " + &ty_rewritten
    } else {
        let type_offset = shape.indent.block_indent(context.config);
        let nested_shape = Shape::indented(type_offset, context.config);
        let nested_ty = field.ty.rewrite(context, nested_shape)?;
        prefix + "\n" + &type_offset.to_string(context.config) + &nested_ty
    };
    combine_strs_with_missing_comments(
        context,
        &attrs_str,
        &field_str,
        missing_span,
        shape,
        attrs_extendable,
    )
}

pub fn rewrite_static(
    prefix: &str,
    vis: &ast::Visibility,
    ident: ast::Ident,
    ty: &ast::Ty,
    mutability: ast::Mutability,
    expr_opt: Option<&ptr::P<ast::Expr>>,
    offset: Indent,
    span: Span,
    context: &RewriteContext,
) -> Option<String> {
    let colon = colon_spaces(
        context.config.space_before_type_annotation(),
        context.config.space_after_type_annotation_colon(),
    );
    let prefix = format!(
        "{}{} {}{}{}",
        format_visibility(vis),
        prefix,
        format_mutability(mutability),
        ident,
        colon,
    );
    // 2 = " =".len()
    let ty_str = ty.rewrite(
        context,
        Shape::indented(offset.block_only(), context.config).offset_left(prefix.len() + 2)?,
    )?;

    if let Some(expr) = expr_opt {
        let lhs = format!("{}{} =", prefix, ty_str);
        // 1 = ;
        let remaining_width = context.budget(offset.block_indent + 1);
        rewrite_assign_rhs(
            context,
            lhs,
            expr,
            Shape::legacy(remaining_width, offset.block_only()),
        ).and_then(|res| recover_comment_removed(res, span, context))
            .map(|s| if s.ends_with(';') { s } else { s + ";" })
    } else {
        Some(format!("{}{};", prefix, ty_str))
    }
}

pub fn rewrite_associated_type(
    ident: ast::Ident,
    ty_opt: Option<&ptr::P<ast::Ty>>,
    ty_param_bounds_opt: Option<&ast::TyParamBounds>,
    context: &RewriteContext,
    indent: Indent,
) -> Option<String> {
    let prefix = format!("type {}", ident);

    let type_bounds_str = if let Some(ty_param_bounds) = ty_param_bounds_opt {
        // 2 = ": ".len()
        let shape = Shape::indented(indent, context.config).offset_left(prefix.len() + 2)?;
        let bounds: &[_] = ty_param_bounds;
        let bound_str = bounds
            .iter()
            .map(|ty_bound| ty_bound.rewrite(context, shape))
            .collect::<Option<Vec<_>>>()?;
        if !bounds.is_empty() {
            format!(": {}", join_bounds(context, shape, &bound_str))
        } else {
            String::new()
        }
    } else {
        String::new()
    };

    if let Some(ty) = ty_opt {
        let ty_str = ty.rewrite(
            context,
            Shape::legacy(
                context.budget(indent.block_indent + prefix.len() + 2),
                indent.block_only(),
            ),
        )?;
        Some(format!("{}{} = {};", prefix, type_bounds_str, ty_str))
    } else {
        Some(format!("{}{};", prefix, type_bounds_str))
    }
}

pub fn rewrite_associated_impl_type(
    ident: ast::Ident,
    defaultness: ast::Defaultness,
    ty_opt: Option<&ptr::P<ast::Ty>>,
    ty_param_bounds_opt: Option<&ast::TyParamBounds>,
    context: &RewriteContext,
    indent: Indent,
) -> Option<String> {
    let result = rewrite_associated_type(ident, ty_opt, ty_param_bounds_opt, context, indent)?;

    match defaultness {
        ast::Defaultness::Default => Some(format!("default {}", result)),
        _ => Some(result),
    }
}

impl Rewrite for ast::FunctionRetTy {
    fn rewrite(&self, context: &RewriteContext, shape: Shape) -> Option<String> {
        match *self {
            ast::FunctionRetTy::Default(_) => Some(String::new()),
            ast::FunctionRetTy::Ty(ref ty) => {
                let inner_width = shape.width.checked_sub(3)?;
                ty.rewrite(context, Shape::legacy(inner_width, shape.indent + 3))
                    .map(|r| format!("-> {}", r))
            }
        }
    }
}

fn is_empty_infer(context: &RewriteContext, ty: &ast::Ty) -> bool {
    match ty.node {
        ast::TyKind::Infer => {
            let original = context.snippet(ty.span);
            original != "_"
        }
        _ => false,
    }
}

impl Rewrite for ast::Arg {
    fn rewrite(&self, context: &RewriteContext, shape: Shape) -> Option<String> {
        if is_named_arg(self) {
            let mut result = self.pat
                .rewrite(context, Shape::legacy(shape.width, shape.indent))?;

            if !is_empty_infer(context, &*self.ty) {
                if context.config.space_before_type_annotation() {
                    result.push_str(" ");
                }
                result.push_str(":");
                if context.config.space_after_type_annotation_colon() {
                    result.push_str(" ");
                }
                let overhead = last_line_width(&result);
                let max_width = shape.width.checked_sub(overhead)?;
                let ty_str = self.ty
                    .rewrite(context, Shape::legacy(max_width, shape.indent))?;
                result.push_str(&ty_str);
            }

            Some(result)
        } else {
            self.ty.rewrite(context, shape)
        }
    }
}

fn rewrite_explicit_self(
    explicit_self: &ast::ExplicitSelf,
    args: &[ast::Arg],
    context: &RewriteContext,
) -> Option<String> {
    match explicit_self.node {
        ast::SelfKind::Region(lt, m) => {
            let mut_str = format_mutability(m);
            match lt {
                Some(ref l) => {
                    let lifetime_str = l.rewrite(
                        context,
                        Shape::legacy(context.config.max_width(), Indent::empty()),
                    )?;
                    Some(format!("&{} {}self", lifetime_str, mut_str))
                }
                None => Some(format!("&{}self", mut_str)),
            }
        }
        ast::SelfKind::Explicit(ref ty, _) => {
            assert!(!args.is_empty(), "&[ast::Arg] shouldn't be empty.");

            let mutability = explicit_self_mutability(&args[0]);
            let type_str = ty.rewrite(
                context,
                Shape::legacy(context.config.max_width(), Indent::empty()),
            )?;

            Some(format!(
                "{}self: {}",
                format_mutability(mutability),
                type_str
            ))
        }
        ast::SelfKind::Value(_) => {
            assert!(!args.is_empty(), "&[ast::Arg] shouldn't be empty.");

            let mutability = explicit_self_mutability(&args[0]);

            Some(format!("{}self", format_mutability(mutability)))
        }
    }
}

// Hacky solution caused by absence of `Mutability` in `SelfValue` and
// `SelfExplicit` variants of `ast::ExplicitSelf_`.
fn explicit_self_mutability(arg: &ast::Arg) -> ast::Mutability {
    if let ast::PatKind::Ident(ast::BindingMode::ByValue(mutability), _, _) = arg.pat.node {
        mutability
    } else {
        unreachable!()
    }
}

pub fn span_lo_for_arg(arg: &ast::Arg) -> BytePos {
    if is_named_arg(arg) {
        arg.pat.span.lo()
    } else {
        arg.ty.span.lo()
    }
}

pub fn span_hi_for_arg(context: &RewriteContext, arg: &ast::Arg) -> BytePos {
    match arg.ty.node {
        ast::TyKind::Infer if context.snippet(arg.ty.span) == "_" => arg.ty.span.hi(),
        ast::TyKind::Infer if is_named_arg(arg) => arg.pat.span.hi(),
        _ => arg.ty.span.hi(),
    }
}

pub fn is_named_arg(arg: &ast::Arg) -> bool {
    if let ast::PatKind::Ident(_, ident, _) = arg.pat.node {
        ident.node != symbol::keywords::Invalid.ident()
    } else {
        true
    }
}

// Return type is (result, force_new_line_for_brace)
fn rewrite_fn_base(
    context: &RewriteContext,
    indent: Indent,
    ident: ast::Ident,
    fn_sig: &FnSig,
    span: Span,
    newline_brace: bool,
    has_body: bool,
) -> Option<(String, bool)> {
    let mut force_new_line_for_brace = false;

    let where_clause = &fn_sig.generics.where_clause;

    let mut result = String::with_capacity(1024);
    result.push_str(&fn_sig.to_str(context));

    // fn foo
    result.push_str("fn ");
    result.push_str(&ident.to_string());

    // Generics.
    let overhead = if has_body && !newline_brace {
        // 4 = `() {`
        4
    } else {
        // 2 = `()`
        2
    };
    let used_width = last_line_used_width(&result, indent.width());
    let one_line_budget = context.budget(used_width + overhead);
    let shape = Shape {
        width: one_line_budget,
        indent: indent,
        offset: used_width,
    };
    let fd = fn_sig.decl;
    let g_span = mk_sp(span.lo(), fd.output.span().lo());
    let generics_str = rewrite_generics(context, fn_sig.generics, shape, g_span)?;
    result.push_str(&generics_str);

    let snuggle_angle_bracket = generics_str
        .lines()
        .last()
        .map_or(false, |l| l.trim_left().len() == 1);

    // Note that the width and indent don't really matter, we'll re-layout the
    // return type later anyway.
    let ret_str = fd.output
        .rewrite(context, Shape::indented(indent, context.config))?;

    let multi_line_ret_str = ret_str.contains('\n');
    let ret_str_len = if multi_line_ret_str { 0 } else { ret_str.len() };

    // Args.
    let (one_line_budget, multi_line_budget, mut arg_indent) = compute_budgets_for_args(
        context,
        &result,
        indent,
        ret_str_len,
        newline_brace,
        has_body,
        multi_line_ret_str,
    )?;

    debug!(
        "rewrite_fn_base: one_line_budget: {}, multi_line_budget: {}, arg_indent: {:?}",
        one_line_budget,
        multi_line_budget,
        arg_indent
    );

    // Check if vertical layout was forced.
    if one_line_budget == 0 {
        if snuggle_angle_bracket {
            result.push('(');
        } else if context.config.fn_args_paren_newline() {
            result.push('\n');
            result.push_str(&arg_indent.to_string(context.config));
            if context.config.fn_args_layout() == IndentStyle::Visual {
                arg_indent = arg_indent + 1; // extra space for `(`
            }
            result.push('(');
        } else {
            result.push_str("(");
            if context.config.fn_args_layout() == IndentStyle::Visual {
                result.push('\n');
                result.push_str(&arg_indent.to_string(context.config));
            }
        }
    } else {
        result.push('(');
    }
    if context.config.spaces_within_parens() && !fd.inputs.is_empty() && result.ends_with('(') {
        result.push(' ')
    }

    // Skip `pub(crate)`.
    let lo_after_visibility = match fn_sig.visibility {
        ast::Visibility::Crate(s, CrateSugar::PubCrate) => {
            context.codemap.span_after(mk_sp(s.hi(), span.hi()), ")")
        }
        ast::Visibility::Crate(s, CrateSugar::JustCrate) => s.hi(),
        _ => span.lo(),
    };
    // A conservative estimation, to goal is to be over all parens in generics
    let args_start = fn_sig
        .generics
        .ty_params
        .last()
        .map_or(lo_after_visibility, |tp| end_typaram(tp));
    let args_end = if fd.inputs.is_empty() {
        context
            .codemap
            .span_after(mk_sp(args_start, span.hi()), ")")
    } else {
        let last_span = mk_sp(fd.inputs[fd.inputs.len() - 1].span().hi(), span.hi());
        context.codemap.span_after(last_span, ")")
    };
    let args_span = mk_sp(
        context
            .codemap
            .span_after(mk_sp(args_start, span.hi()), "("),
        args_end,
    );
    let arg_str = rewrite_args(
        context,
        &fd.inputs,
        fd.get_self().as_ref(),
        one_line_budget,
        multi_line_budget,
        indent,
        arg_indent,
        args_span,
        fd.variadic,
        generics_str.contains('\n'),
    )?;

    let put_args_in_block = match context.config.fn_args_layout() {
        IndentStyle::Block => arg_str.contains('\n') || arg_str.len() > one_line_budget,
        _ => false,
    } && !fd.inputs.is_empty();

    let mut args_last_line_contains_comment = false;
    if put_args_in_block {
        arg_indent = indent.block_indent(context.config);
        result.push('\n');
        result.push_str(&arg_indent.to_string(context.config));
        result.push_str(&arg_str);
        result.push('\n');
        result.push_str(&indent.to_string(context.config));
        result.push(')');
    } else {
        result.push_str(&arg_str);
        let used_width = last_line_used_width(&result, indent.width()) + first_line_width(&ret_str);
        // Put the closing brace on the next line if it overflows the max width.
        // 1 = `)`
        if fd.inputs.is_empty() && used_width + 1 > context.config.max_width() {
            result.push('\n');
        }
        if context.config.spaces_within_parens() && !fd.inputs.is_empty() {
            result.push(' ')
        }
        // If the last line of args contains comment, we cannot put the closing paren
        // on the same line.
        if arg_str
            .lines()
            .last()
            .map_or(false, |last_line| last_line.contains("//"))
        {
            args_last_line_contains_comment = true;
            result.push('\n');
            result.push_str(&arg_indent.to_string(context.config));
        }
        result.push(')');
    }

    // Return type.
    if let ast::FunctionRetTy::Ty(..) = fd.output {
        let ret_should_indent = match context.config.fn_args_layout() {
            // If our args are block layout then we surely must have space.
            IndentStyle::Block if put_args_in_block || fd.inputs.is_empty() => false,
            _ if args_last_line_contains_comment => false,
            _ if result.contains('\n') || multi_line_ret_str => true,
            _ => {
                // If the return type would push over the max width, then put the return type on
                // a new line. With the +1 for the signature length an additional space between
                // the closing parenthesis of the argument and the arrow '->' is considered.
                let mut sig_length = result.len() + indent.width() + ret_str_len + 1;

                // If there is no where clause, take into account the space after the return type
                // and the brace.
                if where_clause.predicates.is_empty() {
                    sig_length += 2;
                }

                sig_length > context.config.max_width()
            }
        };
        let ret_indent = if ret_should_indent {
            let indent = match context.config.fn_return_indent() {
                ReturnIndent::WithWhereClause => indent + 4,
                // Aligning with non-existent args looks silly.
                _ if arg_str.is_empty() => {
                    force_new_line_for_brace = true;
                    indent + 4
                }
                // FIXME: we might want to check that using the arg indent
                // doesn't blow our budget, and if it does, then fallback to
                // the where clause indent.
                _ => arg_indent,
            };

            result.push('\n');
            result.push_str(&indent.to_string(context.config));
            indent
        } else {
            result.push(' ');
            Indent::new(indent.block_indent, last_line_width(&result))
        };

        if multi_line_ret_str || ret_should_indent {
            // Now that we know the proper indent and width, we need to
            // re-layout the return type.
            let ret_str = fd.output
                .rewrite(context, Shape::indented(ret_indent, context.config))?;
            result.push_str(&ret_str);
        } else {
            result.push_str(&ret_str);
        }

        // Comment between return type and the end of the decl.
        let snippet_lo = fd.output.span().hi();
        if where_clause.predicates.is_empty() {
            let snippet_hi = span.hi();
            let snippet = context.snippet(mk_sp(snippet_lo, snippet_hi));
            // Try to preserve the layout of the original snippet.
            let original_starts_with_newline = snippet
                .find(|c| c != ' ')
                .map_or(false, |i| starts_with_newline(&snippet[i..]));
            let original_ends_with_newline = snippet
                .rfind(|c| c != ' ')
                .map_or(false, |i| snippet[i..].ends_with('\n'));
            let snippet = snippet.trim();
            if !snippet.is_empty() {
                result.push(if original_starts_with_newline {
                    '\n'
                } else {
                    ' '
                });
                result.push_str(snippet);
                if original_ends_with_newline {
                    force_new_line_for_brace = true;
                }
            }
        }
    }

    let should_compress_where = match context.config.where_density() {
        Density::Compressed => !result.contains('\n'),
        Density::CompressedIfEmpty => !has_body && !result.contains('\n'),
        _ => false,
    };

    let pos_before_where = match fd.output {
        ast::FunctionRetTy::Default(..) => args_span.hi(),
        ast::FunctionRetTy::Ty(ref ty) => ty.span.hi(),
    };

    let is_args_multi_lined = arg_str.contains('\n');

    if where_clause.predicates.len() == 1 && should_compress_where {
        let budget = context.budget(last_line_used_width(&result, indent.width()));
        if let Some(where_clause_str) = rewrite_where_clause(
            context,
            where_clause,
            context.config.fn_brace_style(),
            Shape::legacy(budget, indent),
            Density::Compressed,
            "{",
            Some(span.hi()),
            pos_before_where,
            WhereClauseOption::compressed(),
            is_args_multi_lined,
        ) {
            result.push_str(&where_clause_str);
            force_new_line_for_brace |= last_line_contains_single_line_comment(&result);
            return Some((result, force_new_line_for_brace));
        }
    }

    let option = WhereClauseOption::new(!has_body, put_args_in_block && ret_str.is_empty());
    let where_clause_str = rewrite_where_clause(
        context,
        where_clause,
        context.config.fn_brace_style(),
        Shape::indented(indent, context.config),
        Density::Tall,
        "{",
        Some(span.hi()),
        pos_before_where,
        option,
<<<<<<< HEAD
        is_args_multi_lined,
    ));
=======
    )?;
>>>>>>> db14ce0c
    // If there are neither where clause nor return type, we may be missing comments between
    // args and `{`.
    if where_clause_str.is_empty() {
        if let ast::FunctionRetTy::Default(ret_span) = fd.output {
            match recover_missing_comment_in_span(
                mk_sp(args_span.hi(), ret_span.hi()),
                shape,
                context,
                last_line_width(&result),
            ) {
                Some(ref missing_comment) if !missing_comment.is_empty() => {
                    result.push_str(missing_comment);
                    force_new_line_for_brace = true;
                }
                _ => (),
            }
        }
    }

    result.push_str(&where_clause_str);

    force_new_line_for_brace |= last_line_contains_single_line_comment(&result);
    force_new_line_for_brace |= is_args_multi_lined && context.config.where_single_line();
    Some((result, force_new_line_for_brace))
}

#[derive(Copy, Clone)]
struct WhereClauseOption {
    suppress_comma: bool, // Force no trailing comma
    snuggle: bool,        // Do not insert newline before `where`
    compress_where: bool, // Try single line where clause instead of vertical layout
}

impl WhereClauseOption {
    pub fn new(suppress_comma: bool, snuggle: bool) -> WhereClauseOption {
        WhereClauseOption {
            suppress_comma: suppress_comma,
            snuggle: snuggle,
            compress_where: false,
        }
    }

    pub fn compressed() -> WhereClauseOption {
        WhereClauseOption {
            suppress_comma: true,
            snuggle: false,
            compress_where: true,
        }
    }

    pub fn snuggled(current: &str) -> WhereClauseOption {
        WhereClauseOption {
            suppress_comma: false,
            snuggle: trimmed_last_line_width(current) == 1,
            compress_where: false,
        }
    }
}

fn rewrite_args(
    context: &RewriteContext,
    args: &[ast::Arg],
    explicit_self: Option<&ast::ExplicitSelf>,
    one_line_budget: usize,
    multi_line_budget: usize,
    indent: Indent,
    arg_indent: Indent,
    span: Span,
    variadic: bool,
    generics_str_contains_newline: bool,
) -> Option<String> {
    let mut arg_item_strs = args.iter()
        .map(|arg| arg.rewrite(context, Shape::legacy(multi_line_budget, arg_indent)))
        .collect::<Option<Vec<_>>>()?;

    // Account for sugary self.
    // FIXME: the comment for the self argument is dropped. This is blocked
    // on rust issue #27522.
    let min_args = explicit_self
        .and_then(|explicit_self| {
            rewrite_explicit_self(explicit_self, args, context)
        })
        .map_or(1, |self_str| {
            arg_item_strs[0] = self_str;
            2
        });

    // Comments between args.
    let mut arg_items = Vec::new();
    if min_args == 2 {
        arg_items.push(ListItem::from_str(""));
    }

    // FIXME(#21): if there are no args, there might still be a comment, but
    // without spans for the comment or parens, there is no chance of
    // getting it right. You also don't get to put a comment on self, unless
    // it is explicit.
    if args.len() >= min_args || variadic {
        let comment_span_start = if min_args == 2 {
            let second_arg_start = if arg_has_pattern(&args[1]) {
                args[1].pat.span.lo()
            } else {
                args[1].ty.span.lo()
            };
            let reduced_span = mk_sp(span.lo(), second_arg_start);

            context.codemap.span_after_last(reduced_span, ",")
        } else {
            span.lo()
        };

        enum ArgumentKind<'a> {
            Regular(&'a ast::Arg),
            Variadic(BytePos),
        }

        let variadic_arg = if variadic {
            let variadic_span = mk_sp(args.last().unwrap().ty.span.hi(), span.hi());
            let variadic_start = context.codemap.span_after(variadic_span, "...") - BytePos(3);
            Some(ArgumentKind::Variadic(variadic_start))
        } else {
            None
        };

        let more_items = itemize_list(
            context.codemap,
            args[min_args - 1..]
                .iter()
                .map(ArgumentKind::Regular)
                .chain(variadic_arg),
            ")",
            |arg| match *arg {
                ArgumentKind::Regular(arg) => span_lo_for_arg(arg),
                ArgumentKind::Variadic(start) => start,
            },
            |arg| match *arg {
                ArgumentKind::Regular(arg) => arg.ty.span.hi(),
                ArgumentKind::Variadic(start) => start + BytePos(3),
            },
            |arg| match *arg {
                ArgumentKind::Regular(..) => None,
                ArgumentKind::Variadic(..) => Some("...".to_owned()),
            },
            comment_span_start,
            span.hi(),
            false,
        );

        arg_items.extend(more_items);
    }

    let fits_in_one_line = !generics_str_contains_newline
        && (arg_items.is_empty()
            || arg_items.len() == 1 && arg_item_strs[0].len() <= one_line_budget);

    for (item, arg) in arg_items.iter_mut().zip(arg_item_strs) {
        item.item = Some(arg);
    }

    let last_line_ends_with_comment = arg_items
        .iter()
        .last()
        .and_then(|item| item.post_comment.as_ref())
        .map_or(false, |s| s.trim().starts_with("//"));

    let (indent, trailing_comma) = match context.config.fn_args_layout() {
        IndentStyle::Block if fits_in_one_line => {
            (indent.block_indent(context.config), SeparatorTactic::Never)
        }
        IndentStyle::Block => (
            indent.block_indent(context.config),
            context.config.trailing_comma(),
        ),
        IndentStyle::Visual if last_line_ends_with_comment => {
            (arg_indent, context.config.trailing_comma())
        }
        IndentStyle::Visual => (arg_indent, SeparatorTactic::Never),
    };

    let tactic = definitive_tactic(
        &arg_items,
        context.config.fn_args_density().to_list_tactic(),
        Separator::Comma,
        one_line_budget,
    );
    let budget = match tactic {
        DefinitiveListTactic::Horizontal => one_line_budget,
        _ => multi_line_budget,
    };

    debug!("rewrite_args: budget: {}, tactic: {:?}", budget, tactic);

    let fmt = ListFormatting {
        tactic: tactic,
        separator: ",",
        trailing_separator: if variadic {
            SeparatorTactic::Never
        } else {
            trailing_comma
        },
        separator_place: SeparatorPlace::Back,
        shape: Shape::legacy(budget, indent),
        ends_with_newline: tactic.ends_with_newline(context.config.fn_args_layout()),
        preserve_newline: true,
        config: context.config,
    };

    write_list(&arg_items, &fmt)
}

fn arg_has_pattern(arg: &ast::Arg) -> bool {
    if let ast::PatKind::Ident(_, ident, _) = arg.pat.node {
        ident.node != symbol::keywords::Invalid.ident()
    } else {
        true
    }
}

fn compute_budgets_for_args(
    context: &RewriteContext,
    result: &str,
    indent: Indent,
    ret_str_len: usize,
    newline_brace: bool,
    has_braces: bool,
    force_vertical_layout: bool,
) -> Option<((usize, usize, Indent))> {
    debug!(
        "compute_budgets_for_args {} {:?}, {}, {}",
        result.len(),
        indent,
        ret_str_len,
        newline_brace
    );
    // Try keeping everything on the same line.
    if !result.contains('\n') && !force_vertical_layout {
        // 2 = `()`, 3 = `() `, space is before ret_string.
        let overhead = if ret_str_len == 0 { 2 } else { 3 };
        let mut used_space = indent.width() + result.len() + ret_str_len + overhead;
        if has_braces {
            if !newline_brace {
                // 2 = `{}`
                used_space += 2;
            }
        } else {
            // 1 = `;`
            used_space += 1;
        }
        let one_line_budget = context.budget(used_space);

        if one_line_budget > 0 {
            // 4 = "() {".len()
            let (indent, multi_line_budget) = match context.config.fn_args_layout() {
                IndentStyle::Block => {
                    let indent = indent.block_indent(context.config);
                    (indent, context.budget(indent.width() + 1))
                }
                IndentStyle::Visual => {
                    let indent = indent + result.len() + 1;
                    let multi_line_overhead = indent.width() + if newline_brace { 2 } else { 4 };
                    (indent, context.budget(multi_line_overhead))
                }
            };

            return Some((one_line_budget, multi_line_budget, indent));
        }
    }

    // Didn't work. we must force vertical layout and put args on a newline.
    let new_indent = indent.block_indent(context.config);
    let used_space = match context.config.fn_args_layout() {
        // 1 = `,`
        IndentStyle::Block => new_indent.width() + 1,
        // Account for `)` and possibly ` {`.
        IndentStyle::Visual => new_indent.width() + if ret_str_len == 0 { 1 } else { 3 },
    };
    Some((0, context.budget(used_space), new_indent))
}

fn newline_for_brace(config: &Config, where_clause: &ast::WhereClause, has_body: bool) -> bool {
    let predicate_count = where_clause.predicates.len();

    if config.where_single_line() && predicate_count == 1 {
        return false;
    }
    match (config.fn_brace_style(), config.where_density()) {
        (BraceStyle::AlwaysNextLine, _) => true,
        (_, Density::Compressed) if predicate_count == 1 => false,
        (_, Density::CompressedIfEmpty) if predicate_count == 1 && !has_body => false,
        (BraceStyle::SameLineWhere, _) if predicate_count > 0 => true,
        _ => false,
    }
}

fn rewrite_generics(
    context: &RewriteContext,
    generics: &ast::Generics,
    shape: Shape,
    span: Span,
) -> Option<String> {
    let g_shape = generics_shape_from_config(context.config, shape, 0)?;
    let one_line_width = shape.width.checked_sub(2).unwrap_or(0);
    rewrite_generics_inner(context, generics, g_shape, one_line_width, span).or_else(|| {
        rewrite_generics_inner(context, generics, g_shape, 0, span)
    })
}

fn rewrite_generics_inner(
    context: &RewriteContext,
    generics: &ast::Generics,
    shape: Shape,
    one_line_width: usize,
    span: Span,
) -> Option<String> {
    // FIXME: convert bounds to where clauses where they get too big or if
    // there is a where clause at all.

    // Wrapper type
    enum GenericsArg<'a> {
        Lifetime(&'a ast::LifetimeDef),
        TyParam(&'a ast::TyParam),
    }
    impl<'a> Rewrite for GenericsArg<'a> {
        fn rewrite(&self, context: &RewriteContext, shape: Shape) -> Option<String> {
            match *self {
                GenericsArg::Lifetime(ref lifetime) => lifetime.rewrite(context, shape),
                GenericsArg::TyParam(ref ty) => ty.rewrite(context, shape),
            }
        }
    }
    impl<'a> Spanned for GenericsArg<'a> {
        fn span(&self) -> Span {
            match *self {
                GenericsArg::Lifetime(ref lifetime) => lifetime.span(),
                GenericsArg::TyParam(ref ty) => ty.span(),
            }
        }
    }

    if generics.lifetimes.is_empty() && generics.ty_params.is_empty() {
        return Some(String::new());
    }

    let generics_args = generics
        .lifetimes
        .iter()
        .map(|lt| GenericsArg::Lifetime(lt))
        .chain(generics.ty_params.iter().map(|ty| GenericsArg::TyParam(ty)));
    let items = itemize_list(
        context.codemap,
        generics_args,
        ">",
        |arg| arg.span().lo(),
        |arg| arg.span().hi(),
        |arg| arg.rewrite(context, shape),
        context.codemap.span_after(span, "<"),
        span.hi(),
        false,
    );
    format_generics_item_list(context, items, shape, one_line_width)
}

pub fn generics_shape_from_config(config: &Config, shape: Shape, offset: usize) -> Option<Shape> {
    match config.generics_indent() {
        IndentStyle::Visual => shape.visual_indent(1 + offset).sub_width(offset + 2),
        IndentStyle::Block => {
            // 1 = ","
            shape
                .block()
                .block_indent(config.tab_spaces())
                .with_max_width(config)
                .sub_width(1)
        }
    }
}

pub fn format_generics_item_list<I>(
    context: &RewriteContext,
    items: I,
    shape: Shape,
    one_line_budget: usize,
) -> Option<String>
where
    I: Iterator<Item = ListItem>,
{
    let item_vec = items.collect::<Vec<_>>();

    let tactic = definitive_tactic(
        &item_vec,
        ListTactic::HorizontalVertical,
        Separator::Comma,
        one_line_budget,
    );
    let fmt = ListFormatting {
        tactic: tactic,
        separator: ",",
        trailing_separator: if context.config.generics_indent() == IndentStyle::Visual {
            SeparatorTactic::Never
        } else {
            context.config.trailing_comma()
        },
        separator_place: SeparatorPlace::Back,
        shape: shape,
        ends_with_newline: tactic.ends_with_newline(context.config.generics_indent()),
        preserve_newline: true,
        config: context.config,
    };

    let list_str = write_list(&item_vec, &fmt)?;

    Some(wrap_generics_with_angle_brackets(
        context,
        &list_str,
        shape.indent,
    ))
}

pub fn wrap_generics_with_angle_brackets(
    context: &RewriteContext,
    list_str: &str,
    list_offset: Indent,
) -> String {
    if context.config.generics_indent() == IndentStyle::Block
        && (list_str.contains('\n') || list_str.ends_with(','))
    {
        format!(
            "<\n{}{}\n{}>",
            list_offset.to_string(context.config),
            list_str,
            list_offset
                .block_unindent(context.config)
                .to_string(context.config)
        )
    } else if context.config.spaces_within_angle_brackets() {
        format!("< {} >", list_str)
    } else {
        format!("<{}>", list_str)
    }
}

fn rewrite_trait_bounds(
    context: &RewriteContext,
    type_param_bounds: &ast::TyParamBounds,
    shape: Shape,
) -> Option<String> {
    let bounds: &[_] = type_param_bounds;

    if bounds.is_empty() {
        return Some(String::new());
    }
    let bound_str = bounds
        .iter()
        .map(|ty_bound| ty_bound.rewrite(context, shape))
        .collect::<Option<Vec<_>>>()?;
    Some(format!(": {}", join_bounds(context, shape, &bound_str)))
}

fn rewrite_where_clause_rfc_style(
    context: &RewriteContext,
    where_clause: &ast::WhereClause,
    shape: Shape,
    terminator: &str,
    span_end: Option<BytePos>,
    span_end_before_where: BytePos,
    where_clause_option: WhereClauseOption,
    is_args_multi_line: bool,
) -> Option<String> {
    let block_shape = shape.block().with_max_width(context.config);

    let (span_before, span_after) =
        missing_span_before_after_where(span_end_before_where, where_clause);
    let (comment_before, comment_after) =
        rewrite_comments_before_after_where(context, span_before, span_after, shape)?;

    let starting_newline = if where_clause_option.snuggle && comment_before.is_empty() {
        " ".to_owned()
    } else {
        "\n".to_owned() + &block_shape.indent.to_string(context.config)
    };

    let clause_shape = block_shape.block_left(context.config.tab_spaces())?;
    // 1 = `,`
    let clause_shape = clause_shape.sub_width(1)?;
    // each clause on one line, trailing comma (except if suppress_comma)
    let span_start = where_clause.predicates[0].span().lo();
    // If we don't have the start of the next span, then use the end of the
    // predicates, but that means we miss comments.
    let len = where_clause.predicates.len();
    let end_of_preds = where_clause.predicates[len - 1].span().hi();
    let span_end = span_end.unwrap_or(end_of_preds);
    let items = itemize_list(
        context.codemap,
        where_clause.predicates.iter(),
        terminator,
        |pred| pred.span().lo(),
        |pred| pred.span().hi(),
        |pred| pred.rewrite(context, clause_shape),
        span_start,
        span_end,
        false,
    );
    let where_single_line = context.config.where_single_line() && len == 1 && !is_args_multi_line;
    let comma_tactic = if where_clause_option.suppress_comma || where_single_line {
        SeparatorTactic::Never
    } else {
        context.config.trailing_comma()
    };

    // shape should be vertical only and only if we have `where_single_line` option enabled
    // and the number of items of the where clause is equal to 1
    let shape_tactic = if where_single_line {
        DefinitiveListTactic::Horizontal
    } else {
        DefinitiveListTactic::Vertical
    };

    let fmt = ListFormatting {
        tactic: shape_tactic,
        separator: ",",
        trailing_separator: comma_tactic,
        separator_place: SeparatorPlace::Back,
        shape: clause_shape,
        ends_with_newline: true,
        preserve_newline: true,
        config: context.config,
    };
    let preds_str = write_list(&items.collect::<Vec<_>>(), &fmt)?;

    let comment_separator = |comment: &str, shape: Shape| if comment.is_empty() {
        String::new()
    } else {
        format!("\n{}", shape.indent.to_string(context.config))
    };
    let newline_before_where = comment_separator(&comment_before, shape);
    let newline_after_where = comment_separator(&comment_after, clause_shape);

    // 6 = `where `
    let clause_sep = if where_clause_option.compress_where && comment_before.is_empty()
        && comment_after.is_empty() && !preds_str.contains('\n')
        && 6 + preds_str.len() <= shape.width || where_single_line
    {
        String::from(" ")
    } else {
        format!("\n{}", clause_shape.indent.to_string(context.config))
    };
    Some(format!(
        "{}{}{}where{}{}{}{}",
        starting_newline,
        comment_before,
        newline_before_where,
        newline_after_where,
        comment_after,
        clause_sep,
        preds_str
    ))
}

fn rewrite_where_clause(
    context: &RewriteContext,
    where_clause: &ast::WhereClause,
    brace_style: BraceStyle,
    shape: Shape,
    density: Density,
    terminator: &str,
    span_end: Option<BytePos>,
    span_end_before_where: BytePos,
    where_clause_option: WhereClauseOption,
    is_args_multi_line: bool,
) -> Option<String> {
    if where_clause.predicates.is_empty() {
        return Some(String::new());
    }

    if context.config.where_style() == Style::Rfc {
        return rewrite_where_clause_rfc_style(
            context,
            where_clause,
            shape,
            terminator,
            span_end,
            span_end_before_where,
            where_clause_option,
            is_args_multi_line,
        );
    }

    let extra_indent = Indent::new(context.config.tab_spaces(), 0);

    let offset = match context.config.where_pred_indent() {
        IndentStyle::Block => shape.indent + extra_indent.block_indent(context.config),
        // 6 = "where ".len()
        IndentStyle::Visual => shape.indent + extra_indent + 6,
    };
    // FIXME: if where_pred_indent != Visual, then the budgets below might
    // be out by a char or two.

    let budget = context.config.max_width() - offset.width();
    let span_start = where_clause.predicates[0].span().lo();
    // If we don't have the start of the next span, then use the end of the
    // predicates, but that means we miss comments.
    let len = where_clause.predicates.len();
    let end_of_preds = where_clause.predicates[len - 1].span().hi();
    let span_end = span_end.unwrap_or(end_of_preds);
    let items = itemize_list(
        context.codemap,
        where_clause.predicates.iter(),
        terminator,
        |pred| pred.span().lo(),
        |pred| pred.span().hi(),
        |pred| pred.rewrite(context, Shape::legacy(budget, offset)),
        span_start,
        span_end,
        false,
    );
    let item_vec = items.collect::<Vec<_>>();
    // FIXME: we don't need to collect here if the where_layout isn't
    // HorizontalVertical.
    let tactic = definitive_tactic(
        &item_vec,
        context.config.where_layout(),
        Separator::Comma,
        budget,
    );

    let mut comma_tactic = context.config.trailing_comma();
    // Kind of a hack because we don't usually have trailing commas in where clauses.
    if comma_tactic == SeparatorTactic::Vertical || where_clause_option.suppress_comma {
        comma_tactic = SeparatorTactic::Never;
    }

    let fmt = ListFormatting {
        tactic: tactic,
        separator: ",",
        trailing_separator: comma_tactic,
        separator_place: SeparatorPlace::Back,
        shape: Shape::legacy(budget, offset),
        ends_with_newline: tactic.ends_with_newline(context.config.where_pred_indent()),
        preserve_newline: true,
        config: context.config,
    };
    let preds_str = write_list(&item_vec, &fmt)?;

    let end_length = if terminator == "{" {
        // If the brace is on the next line we don't need to count it otherwise it needs two
        // characters " {"
        match brace_style {
            BraceStyle::AlwaysNextLine | BraceStyle::SameLineWhere => 0,
            BraceStyle::PreferSameLine => 2,
        }
    } else if terminator == "=" {
        2
    } else {
        terminator.len()
    };
    if density == Density::Tall || preds_str.contains('\n')
        || shape.indent.width() + " where ".len() + preds_str.len() + end_length > shape.width
    {
        Some(format!(
            "\n{}where {}",
            (shape.indent + extra_indent).to_string(context.config),
            preds_str
        ))
    } else {
        Some(format!(" where {}", preds_str))
    }
}

fn missing_span_before_after_where(
    before_item_span_end: BytePos,
    where_clause: &ast::WhereClause,
) -> (Span, Span) {
    let missing_span_before = mk_sp(before_item_span_end, where_clause.span.lo());
    // 5 = `where`
    let pos_after_where = where_clause.span.lo() + BytePos(5);
    let missing_span_after = mk_sp(pos_after_where, where_clause.predicates[0].span().lo());
    (missing_span_before, missing_span_after)
}

fn rewrite_comments_before_after_where(
    context: &RewriteContext,
    span_before_where: Span,
    span_after_where: Span,
    shape: Shape,
) -> Option<(String, String)> {
    let before_comment = rewrite_missing_comment(span_before_where, shape, context)?;
    let after_comment = rewrite_missing_comment(
        span_after_where,
        shape.block_indent(context.config.tab_spaces()),
        context,
    )?;
    Some((before_comment, after_comment))
}

fn format_header(item_name: &str, ident: ast::Ident, vis: &ast::Visibility) -> String {
    format!("{}{}{}", format_visibility(vis), item_name, ident)
}

fn format_generics(
    context: &RewriteContext,
    generics: &ast::Generics,
    opener: &str,
    terminator: &str,
    brace_style: BraceStyle,
    force_same_line_brace: bool,
    offset: Indent,
    span: Span,
    used_width: usize,
) -> Option<String> {
    let shape = Shape::legacy(context.budget(used_width + offset.width()), offset);
    let mut result = rewrite_generics(context, generics, shape, span)?;

    let same_line_brace = if !generics.where_clause.predicates.is_empty() || result.contains('\n') {
        let budget = context.budget(last_line_used_width(&result, offset.width()));
        let option = WhereClauseOption::snuggled(&result);
        let where_clause_str = rewrite_where_clause(
            context,
            &generics.where_clause,
            brace_style,
            Shape::legacy(budget, offset.block_only()),
            Density::Tall,
            terminator,
            Some(span.hi()),
            generics.span.hi(),
            option,
<<<<<<< HEAD
            false,
        ));
=======
        )?;
>>>>>>> db14ce0c
        result.push_str(&where_clause_str);
        force_same_line_brace || brace_style == BraceStyle::PreferSameLine
            || (generics.where_clause.predicates.is_empty()
                && trimmed_last_line_width(&result) == 1)
    } else {
        force_same_line_brace || trimmed_last_line_width(&result) == 1
            || brace_style != BraceStyle::AlwaysNextLine
    };
    let total_used_width = last_line_used_width(&result, used_width);
    let remaining_budget = context.budget(total_used_width);
    // If the same line brace if forced, it indicates that we are rewriting an item with empty body,
    // and hence we take the closer into account as well for one line budget.
    // We assume that the closer has the same length as the opener.
    let overhead = if force_same_line_brace {
        1 + opener.len() + opener.len()
    } else {
        1 + opener.len()
    };
    let forbid_same_line_brace = overhead > remaining_budget;
    if !forbid_same_line_brace && same_line_brace {
        result.push(' ');
    } else {
        result.push('\n');
        result.push_str(&offset.block_only().to_string(context.config));
    }
    result.push_str(opener);

    Some(result)
}

impl Rewrite for ast::ForeignItem {
    fn rewrite(&self, context: &RewriteContext, shape: Shape) -> Option<String> {
        let attrs_str = self.attrs.rewrite(context, shape)?;
        // Drop semicolon or it will be interpreted as comment.
        // FIXME: this may be a faulty span from libsyntax.
        let span = mk_sp(self.span.lo(), self.span.hi() - BytePos(1));

        let item_str = match self.node {
            ast::ForeignItemKind::Fn(ref fn_decl, ref generics) => rewrite_fn_base(
                context,
                shape.indent,
                self.ident,
                &FnSig::new(fn_decl, generics, self.vis.clone()),
                span,
                false,
                false,
            ).map(|(s, _)| format!("{};", s)),
            ast::ForeignItemKind::Static(ref ty, is_mutable) => {
                // FIXME(#21): we're dropping potential comments in between the
                // function keywords here.
                let vis = format_visibility(&self.vis);
                let mut_str = if is_mutable { "mut " } else { "" };
                let prefix = format!("{}static {}{}:", vis, mut_str, self.ident);
                // 1 = ;
                let shape = shape.sub_width(1)?;
                ty.rewrite(context, shape).map(|ty_str| {
                    // 1 = space between prefix and type.
                    let sep = if prefix.len() + ty_str.len() + 1 <= shape.width {
                        String::from(" ")
                    } else {
                        let nested_indent = shape.indent.block_indent(context.config);
                        format!("\n{}", nested_indent.to_string(context.config))
                    };
                    format!("{}{}{};", prefix, sep, ty_str)
                })
            }
            ast::ForeignItemKind::Ty => {
                let vis = format_visibility(&self.vis);
                Some(format!("{}type {};", vis, self.ident))
            }
        }?;

        let missing_span = if self.attrs.is_empty() {
            mk_sp(self.span.lo(), self.span.lo())
        } else {
            mk_sp(self.attrs[self.attrs.len() - 1].span.hi(), self.span.lo())
        };
        combine_strs_with_missing_comments(
            context,
            &attrs_str,
            &item_str,
            missing_span,
            shape,
            false,
        )
    }
}<|MERGE_RESOLUTION|>--- conflicted
+++ resolved
@@ -593,12 +593,8 @@
             where_span_end,
             self_ty.span.hi(),
             option,
-<<<<<<< HEAD
             false,
-        ));
-=======
         )?;
->>>>>>> db14ce0c
 
         // If there is no where clause, we may have missing comments between the trait name and
         // the opening brace.
@@ -965,12 +961,8 @@
             None,
             pos_before_where,
             option,
-<<<<<<< HEAD
             false,
-        ));
-=======
         )?;
->>>>>>> db14ce0c
         // If the where clause cannot fit on the same line,
         // put the where clause on a new line
         if !where_clause_str.contains('\n')
@@ -1218,12 +1210,8 @@
                 None,
                 body_hi,
                 option,
-<<<<<<< HEAD
                 false,
-            ))
-=======
             )?
->>>>>>> db14ce0c
         }
         None => "".to_owned(),
     };
@@ -1312,12 +1300,8 @@
         Some(span.hi()),
         generics.span.hi(),
         option,
-<<<<<<< HEAD
         false,
-    ));
-=======
     )?;
->>>>>>> db14ce0c
     result.push_str(&where_clause_str);
     if where_clause_str.is_empty() {
         result.push_str(" = ");
@@ -1989,12 +1973,8 @@
         Some(span.hi()),
         pos_before_where,
         option,
-<<<<<<< HEAD
         is_args_multi_lined,
-    ));
-=======
     )?;
->>>>>>> db14ce0c
     // If there are neither where clause nor return type, we may be missing comments between
     // args and `{`.
     if where_clause_str.is_empty() {
@@ -2719,12 +2699,8 @@
             Some(span.hi()),
             generics.span.hi(),
             option,
-<<<<<<< HEAD
             false,
-        ));
-=======
         )?;
->>>>>>> db14ce0c
         result.push_str(&where_clause_str);
         force_same_line_brace || brace_style == BraceStyle::PreferSameLine
             || (generics.where_clause.predicates.is_empty()
