--- conflicted
+++ resolved
@@ -240,86 +240,7 @@
                 }
             }
 
-<<<<<<< HEAD
-            /// Construct a `Config` from the toml file specified at `file_path`.
-            ///
-            /// This method only looks at the provided path, for a method that
-            /// searches parents for a `rustfmt.toml` see `from_resolved_toml_path`.
-            ///
-            /// Return a `Config` if the config could be read and parsed from
-            /// the file, Error otherwise.
-            pub(super) fn from_toml_path(file_path: &Path) -> Result<Config, Error> {
-                let mut file = File::open(&file_path)?;
-                let mut toml = String::new();
-                file.read_to_string(&mut toml)?;
-                Config::from_toml(&toml, file_path.parent().unwrap())
-                    .map_err(|err| Error::new(ErrorKind::InvalidData, err))
-            }
-
-            /// Resolve the config for input in `dir`.
-            ///
-            /// Searches for `rustfmt.toml` beginning with `dir`, and
-            /// recursively checking parents of `dir` if no config file is found.
-            /// If no config file exists in `dir` or in any parent, a
-            /// default `Config` will be returned (and the returned path will be empty).
-            ///
-            /// Returns the `Config` to use, and the path of the project file if there was
-            /// one.
-            pub(super) fn from_resolved_toml_path(
-                dir: &Path,
-            ) -> Result<(Config, Option<PathBuf>), Error> {
-                /// Try to find a project file in the given directory and its parents.
-                /// Returns the path of a the nearest project file if one exists,
-                /// or `None` if no project file was found.
-                fn resolve_project_file(dir: &Path) -> Result<Option<PathBuf>, Error> {
-                    let mut current = if dir.is_relative() {
-                        env::current_dir()?.join(dir)
-                    } else {
-                        dir.to_path_buf()
-                    };
-
-                    current = crate::utils::absolute_path(current)?;
-
-                    loop {
-                        match get_toml_path(&current) {
-                            Ok(Some(path)) => return Ok(Some(path)),
-                            Err(e) => return Err(e),
-                            _ => ()
-                        }
-
-                        // If the current directory has no parent, we're done searching.
-                        if !current.pop() {
-                            break;
-                        }
-                    }
-
-                    // If nothing was found, check in the home directory.
-                    if let Some(home_dir) = dirs::home_dir() {
-                        if let Some(path) = get_toml_path(&home_dir)? {
-                            return Ok(Some(path));
-                        }
-                    }
-
-                    // If none was found ther either, check in the user's configuration directory.
-                    if let Some(mut config_dir) = dirs::config_dir() {
-                        config_dir.push("rustfmt");
-                        if let Some(path) = get_toml_path(&config_dir)? {
-                            return Ok(Some(path));
-                        }
-                    }
-
-                    return Ok(None);
-                }
-
-                match resolve_project_file(dir)? {
-                    None => Ok((Config::default(), None)),
-                    Some(path) => Config::from_toml_path(&path).map(|config| (config, Some(path))),
-                }
-            }
-
-=======
-            #[allow(unreachable_pub)]
->>>>>>> cc97eaf9
+            #[allow(unreachable_pub)]
             pub fn is_hidden_option(name: &str) -> bool {
                 const HIDE_OPTIONS: [&str; 4] =
                     ["verbose", "verbose_diff", "file_lines", "width_heuristics"];
