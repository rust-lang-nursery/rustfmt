--- conflicted
+++ resolved
@@ -586,14 +586,7 @@
 
         if let Some(ref ib) = self.item_block {
             // the last few lines are part of an itemized block
-<<<<<<< HEAD
             self.fmt.shape = Shape::legacy(self.max_width, self.fmt_indent);
-            let mut ib = None;
-            ::std::mem::swap(&mut ib, &mut self.item_block);
-            let ib = ib.unwrap();
-=======
-            self.fmt.shape = Shape::legacy(self.max_chars, self.fmt_indent);
->>>>>>> 503cddeb
             let item_fmt = ib.create_string_format(&self.fmt);
             self.result.push_str(&self.comment_line_separator);
             self.result.push_str(&ib.opener);
