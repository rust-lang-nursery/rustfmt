// Inspired by Paul Woolcock's cargo-fmt (https://github.com/pwoolcoc/cargo-fmt/).

#![deny(warnings)]

use cargo_metadata;
<<<<<<< HEAD
=======
use getopts;
use rustfmt_nightly as rustfmt;
>>>>>>> 57119d38

use std::cmp::Ordering;
use std::collections::{BTreeMap, BTreeSet};
use std::env;
use std::hash::{Hash, Hasher};
use std::io::{self, Write};
use std::iter::FromIterator;
use std::path::{Path, PathBuf};
use std::process::Command;
use std::str;

use structopt::StructOpt;

#[derive(StructOpt, Debug)]
#[structopt(
    bin_name = "cargo fmt",
    author = "",
    about = "This utility formats all bin and lib files of \
             the current crate using rustfmt."
)]
pub struct Opts {
    /// No output printed to stdout
    #[structopt(short = "q", long = "quiet")]
    quiet: bool,

    /// Use verbose output
    #[structopt(short = "v", long = "verbose")]
    verbose: bool,

    /// Print rustfmt version and exit
    #[structopt(long = "version")]
    version: bool,

    /// Specify package to format (only usable in workspaces)
    #[structopt(short = "p", long = "package", value_name = "package")]
    packages: Vec<String>,

    /// Options passed to rustfmt
    // 'raw = true' to make `--` explicit.
    #[structopt(name = "rustfmt_options", raw(raw = "true"))]
    rustfmt_options: Vec<String>,

    /// Format all packages (only usable in workspaces)
    #[structopt(long = "all")]
    format_all: bool,
}

use crate::rustfmt::absolute_path;

fn main() {
    let exit_status = execute();
    std::io::stdout().flush().unwrap();
    std::process::exit(exit_status);
}

const SUCCESS: i32 = 0;
const FAILURE: i32 = 1;

fn execute() -> i32 {
    // Drop extra `fmt` argument provided by `cargo`.
    let mut found_fmt = false;
    let args = env::args().filter(|x| {
        if found_fmt {
            true
        } else {
            found_fmt = x == "fmt";
            x != "fmt"
        }
    });

    let opts = Opts::from_iter(args);

    let verbosity = match (opts.verbose, opts.quiet) {
        (false, false) => Verbosity::Normal,
        (false, true) => Verbosity::Quiet,
        (true, false) => Verbosity::Verbose,
        (true, true) => {
            print_usage_to_stderr("quiet mode and verbose mode are not compatible");
            return FAILURE;
        }
    };

    if opts.version {
        return handle_command_status(get_version());
    }

    let strategy = CargoFmtStrategy::from_opts(&opts);

    handle_command_status(format_crate(verbosity, &strategy, opts.rustfmt_options))
}

fn print_usage_to_stderr(reason: &str) {
    eprintln!("{}", reason);
    let app = Opts::clap();
    app.write_help(&mut io::stderr())
        .expect("failed to write to stderr");
}

#[derive(Debug, Clone, Copy, PartialEq)]
pub enum Verbosity {
    Verbose,
    Normal,
    Quiet,
}

fn handle_command_status(status: Result<i32, io::Error>) -> i32 {
    match status {
        Err(e) => {
            print_usage_to_stderr(&e.to_string());
            FAILURE
        }
        Ok(status) => status,
    }
}

fn get_version() -> Result<i32, io::Error> {
    let mut command = Command::new("rustfmt")
        .stdout(std::process::Stdio::inherit())
        .args(&[String::from("--version")])
        .spawn()
        .map_err(|e| match e.kind() {
            io::ErrorKind::NotFound => io::Error::new(
                io::ErrorKind::Other,
                "Could not run rustfmt, please make sure it is in your PATH.",
            ),
            _ => e,
        })?;
    let result = command.wait()?;
    if result.success() {
        Ok(SUCCESS)
    } else {
        Ok(result.code().unwrap_or(SUCCESS))
    }
}

fn format_crate(
    verbosity: Verbosity,
    strategy: &CargoFmtStrategy,
    rustfmt_args: Vec<String>,
) -> Result<i32, io::Error> {
    let targets = if rustfmt_args
        .iter()
        .any(|s| ["--print-config", "-h", "--help", "-V", "--version"].contains(&s.as_str()))
    {
        BTreeSet::new()
    } else {
        get_targets(strategy)?
    };

    // Currently only bin and lib files get formatted.
    run_rustfmt(&targets, &rustfmt_args, verbosity)
}

/// Target uses a `path` field for equality and hashing.
#[derive(Debug)]
pub struct Target {
    /// A path to the main source file of the target.
    path: PathBuf,
    /// A kind of target (e.g., lib, bin, example, ...).
    kind: String,
    /// Rust edition for this target.
    edition: String,
}

impl Target {
    pub fn from_target(target: &cargo_metadata::Target) -> Self {
        let path = PathBuf::from(&target.src_path);
        let path = absolute_path(&path).unwrap_or(path);

        Target {
            path,
            kind: target.kind[0].clone(),
            edition: target.edition.clone(),
        }
    }
}

impl PartialEq for Target {
    fn eq(&self, other: &Target) -> bool {
        self.path == other.path
    }
}

impl PartialOrd for Target {
    fn partial_cmp(&self, other: &Target) -> Option<Ordering> {
        Some(self.path.cmp(&other.path))
    }
}

impl Ord for Target {
    fn cmp(&self, other: &Target) -> Ordering {
        self.path.cmp(&other.path)
    }
}

impl Eq for Target {}

impl Hash for Target {
    fn hash<H: Hasher>(&self, state: &mut H) {
        self.path.hash(state);
    }
}

#[derive(Debug, PartialEq, Eq)]
pub enum CargoFmtStrategy {
    /// Format every packages and dependencies.
    All,
    /// Format packages that are specified by the command line argument.
    Some(Vec<String>),
    /// Format the root packages only.
    Root,
}

impl CargoFmtStrategy {
    pub fn from_opts(opts: &Opts) -> CargoFmtStrategy {
        match (opts.format_all, opts.packages.is_empty()) {
            (false, true) => CargoFmtStrategy::Root,
            (true, _) => CargoFmtStrategy::All,
            (false, false) => CargoFmtStrategy::Some(opts.packages.clone()),
        }
    }
}

/// Based on the specified `CargoFmtStrategy`, returns a set of main source files.
fn get_targets(strategy: &CargoFmtStrategy) -> Result<BTreeSet<Target>, io::Error> {
    let mut targets = BTreeSet::new();

    match *strategy {
        CargoFmtStrategy::Root => get_targets_root_only(&mut targets)?,
        CargoFmtStrategy::All => get_targets_recursive(None, &mut targets, &mut BTreeSet::new())?,
        CargoFmtStrategy::Some(ref hitlist) => get_targets_with_hitlist(hitlist, &mut targets)?,
    }

    if targets.is_empty() {
        Err(io::Error::new(
            io::ErrorKind::Other,
            "Failed to find targets".to_owned(),
        ))
    } else {
        Ok(targets)
    }
}

fn get_targets_root_only(targets: &mut BTreeSet<Target>) -> Result<(), io::Error> {
    let metadata = get_cargo_metadata(None)?;
    let current_dir = absolute_path(env::current_dir()?)?;
    let current_dir_manifest = current_dir.join("Cargo.toml");
    let workspace_root_path = absolute_path(PathBuf::from(&metadata.workspace_root))?;
    let in_workspace_root = workspace_root_path == current_dir;

    for package in metadata.packages {
        if in_workspace_root || PathBuf::from(&package.manifest_path) == current_dir_manifest {
            for target in package.targets {
                targets.insert(Target::from_target(&target));
            }
        }
    }

    Ok(())
}

fn get_targets_recursive(
    manifest_path: Option<&Path>,
    mut targets: &mut BTreeSet<Target>,
    visited: &mut BTreeSet<String>,
) -> Result<(), io::Error> {
    let metadata = get_cargo_metadata(manifest_path)?;

    for package in metadata.packages {
        add_targets(&package.targets, &mut targets);

        // Look for local dependencies.
        for dependency in package.dependencies {
            if dependency.source.is_some() || visited.contains(&dependency.name) {
                continue;
            }

            let mut manifest_path = PathBuf::from(&package.manifest_path);

            manifest_path.pop();
            manifest_path.push(&dependency.name);
            manifest_path.push("Cargo.toml");

            if manifest_path.exists() {
                visited.insert(dependency.name);
                get_targets_recursive(Some(&manifest_path), &mut targets, visited)?;
            }
        }
    }

    Ok(())
}

fn get_targets_with_hitlist(
    hitlist: &[String],
    targets: &mut BTreeSet<Target>,
) -> Result<(), io::Error> {
    let metadata = get_cargo_metadata(None)?;

    let mut workspace_hitlist: BTreeSet<&String> = BTreeSet::from_iter(hitlist);

    for package in metadata.packages {
        if workspace_hitlist.remove(&package.name) {
            for target in package.targets {
                targets.insert(Target::from_target(&target));
            }
        }
    }

    if workspace_hitlist.is_empty() {
        Ok(())
    } else {
        let package = workspace_hitlist.iter().next().unwrap();
        Err(io::Error::new(
            io::ErrorKind::InvalidInput,
            format!("package `{}` is not a member of the workspace", package),
        ))
    }
}

fn add_targets(target_paths: &[cargo_metadata::Target], targets: &mut BTreeSet<Target>) {
    for target in target_paths {
        targets.insert(Target::from_target(target));
    }
}

fn run_rustfmt(
    targets: &BTreeSet<Target>,
    fmt_args: &[String],
    verbosity: Verbosity,
) -> Result<i32, io::Error> {
    let by_edition = targets
        .iter()
        .inspect(|t| {
            if verbosity == Verbosity::Verbose {
                println!("[{} ({})] {:?}", t.kind, t.edition, t.path)
            }
        })
        .fold(BTreeMap::new(), |mut h, t| {
            h.entry(&t.edition).or_insert_with(Vec::new).push(&t.path);
            h
        });

    let mut status = vec![];
    for (edition, files) in by_edition {
        let stdout = if verbosity == Verbosity::Quiet {
            std::process::Stdio::null()
        } else {
            std::process::Stdio::inherit()
        };

        if verbosity == Verbosity::Verbose {
            print!("rustfmt");
            print!(" --edition {}", edition);
            fmt_args.iter().for_each(|f| print!(" {}", f));
            files.iter().for_each(|f| print!(" {}", f.display()));
            println!();
        }

        let mut command = Command::new("rustfmt")
            .stdout(stdout)
            .args(files)
            .args(&["--edition", edition])
            .args(fmt_args)
            .spawn()
            .map_err(|e| match e.kind() {
                io::ErrorKind::NotFound => io::Error::new(
                    io::ErrorKind::Other,
                    "Could not run rustfmt, please make sure it is in your PATH.",
                ),
                _ => e,
            })?;

        status.push(command.wait()?);
    }

    Ok(status
        .iter()
        .filter_map(|s| if s.success() { None } else { s.code() })
        .next()
        .unwrap_or(SUCCESS))
}

fn get_cargo_metadata(manifest_path: Option<&Path>) -> Result<cargo_metadata::Metadata, io::Error> {
    let mut cmd = cargo_metadata::MetadataCommand::new();
    cmd.no_deps();
    if let Some(manifest_path) = manifest_path {
        cmd.manifest_path(manifest_path);
    }
    match cmd.exec() {
        Ok(metadata) => Ok(metadata),
        Err(error) => Err(io::Error::new(io::ErrorKind::Other, error.to_string())),
    }
}

#[cfg(test)]
mod cargo_fmt_tests {
    use super::*;

    #[test]
    fn default_options() {
        let empty: Vec<String> = vec![];
        let o = Opts::from_iter(&empty);
        assert_eq!(false, o.quiet);
        assert_eq!(false, o.verbose);
        assert_eq!(false, o.version);
        assert_eq!(empty, o.packages);
        assert_eq!(empty, o.rustfmt_options);
        assert_eq!(false, o.format_all);
    }

    #[test]
    fn good_options() {
        let o = Opts::from_iter(&[
            "test",
            "-q",
            "-p",
            "p1",
            "-p",
            "p2",
            "--",
            "--edition",
            "2018",
        ]);
        assert_eq!(true, o.quiet);
        assert_eq!(false, o.verbose);
        assert_eq!(false, o.version);
        assert_eq!(vec!["p1", "p2"], o.packages);
        assert_eq!(vec!["--edition", "2018"], o.rustfmt_options);
        assert_eq!(false, o.format_all);
    }

    #[test]
    fn unexpected_option() {
        assert!(
            Opts::clap()
                .get_matches_from_safe(&["test", "unexpected"])
                .is_err()
        );
    }

    #[test]
    fn unexpected_flag() {
        assert!(
            Opts::clap()
                .get_matches_from_safe(&["test", "--flag"])
                .is_err()
        );
    }

    #[test]
    fn mandatory_separator() {
        assert!(
            Opts::clap()
                .get_matches_from_safe(&["test", "--check"])
                .is_err()
        );
        assert!(
            !Opts::clap()
                .get_matches_from_safe(&["test", "--", "--check"])
                .is_err()
        );
    }

    #[test]
    fn multiple_packages_one_by_one() {
        let o = Opts::from_iter(&[
            "test",
            "-p",
            "package1",
            "--package",
            "package2",
            "-p",
            "package3",
        ]);
        assert_eq!(3, o.packages.len());
    }

    #[test]
    fn multiple_packages_grouped() {
        let o = Opts::from_iter(&[
            "test",
            "--package",
            "package1",
            "package2",
            "-p",
            "package3",
            "package4",
        ]);
        assert_eq!(4, o.packages.len());
    }

    #[test]
    fn empty_packages_1() {
        assert!(Opts::clap().get_matches_from_safe(&["test", "-p"]).is_err());
    }

    #[test]
    fn empty_packages_2() {
        assert!(
            Opts::clap()
                .get_matches_from_safe(&["test", "-p", "--", "--check"])
                .is_err()
        );
    }

    #[test]
    fn empty_packages_3() {
        assert!(
            Opts::clap()
                .get_matches_from_safe(&["test", "-p", "--verbose"])
                .is_err()
        );
    }

    #[test]
    fn empty_packages_4() {
        assert!(
            Opts::clap()
                .get_matches_from_safe(&["test", "-p", "--check"])
                .is_err()
        );
    }
}<|MERGE_RESOLUTION|>--- conflicted
+++ resolved
@@ -3,11 +3,7 @@
 #![deny(warnings)]
 
 use cargo_metadata;
-<<<<<<< HEAD
-=======
-use getopts;
 use rustfmt_nightly as rustfmt;
->>>>>>> 57119d38
 
 use std::cmp::Ordering;
 use std::collections::{BTreeMap, BTreeSet};
