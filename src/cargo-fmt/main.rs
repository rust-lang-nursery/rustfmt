--- conflicted
+++ resolved
@@ -335,33 +335,24 @@
     }
 }
 
-<<<<<<< HEAD
-fn get_targets_root_only(targets: &mut BTreeSet<Target>) -> Result<(), io::Error> {
-    let metadata = get_cargo_metadata(None)?;
-    let current_dir = absolute_path(env::current_dir()?)?;
-    let current_dir_manifest = current_dir.join("Cargo.toml");
-    let workspace_root_path = absolute_path(PathBuf::from(&metadata.workspace_root))?;
-    let in_workspace_root = workspace_root_path == current_dir;
-=======
 fn get_targets_root_only(
     manifest_path: Option<&Path>,
     targets: &mut BTreeSet<Target>,
 ) -> Result<(), io::Error> {
     let metadata = get_cargo_metadata(manifest_path, false)?;
-    let workspace_root_path = PathBuf::from(&metadata.workspace_root).canonicalize()?;
+    let workspace_root_path = absolute_path(PathBuf::from(&metadata.workspace_root))?;
     let (in_workspace_root, current_dir_manifest) = if let Some(target_manifest) = manifest_path {
         (
             workspace_root_path == target_manifest,
             target_manifest.canonicalize()?,
         )
     } else {
-        let current_dir = env::current_dir()?.canonicalize()?;
+        let current_dir = absolute_path(env::current_dir()?)?;
         (
             workspace_root_path == current_dir,
             current_dir.join("Cargo.toml"),
         )
     };
->>>>>>> 6b0a4471
 
     let package_targets = match metadata.packages.len() {
         1 => metadata.packages.into_iter().next().unwrap().targets,
