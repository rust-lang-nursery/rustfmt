--- conflicted
+++ resolved
@@ -3,15 +3,9 @@
 #![cfg(not(test))]
 #![deny(warnings)]
 
-<<<<<<< HEAD
-extern crate cargo_metadata;
-extern crate getopts;
-extern crate rustfmt_nightly as rustfmt;
-extern crate serde_json as json;
-=======
 use cargo_metadata;
 use getopts;
->>>>>>> cc97eaf9
+use rustfmt_nightly as rustfmt;
 
 use std::cmp::Ordering;
 use std::collections::{BTreeMap, BTreeSet};
