--- conflicted
+++ resolved
@@ -6,12 +6,9 @@
 
 ### Added
 
-<<<<<<< HEAD
 - Add new attribute `rustfmt::skip::attributes` to prevent rustfmt 
 from formatting an attribute #3665
-=======
 - Add `--manifest-path` support to `cargo fmt` (#3683).
->>>>>>> 640b8d02
 
 ### Fixed
 
